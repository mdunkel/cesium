--- conflicted
+++ resolved
@@ -21,6 +21,7 @@
          * The value to clear the color buffer to.  When <code>undefined</code>, the color buffer is not cleared.
          *
          * @type {Color}
+         *
          * @default undefined
          */
         this.color = undefined;
@@ -29,6 +30,7 @@
          * The value to clear the depth buffer to.  When <code>undefined</code>, the depth buffer is not cleared.
          *
          * @type {Number}
+         *
          * @default undefined
          */
         this.depth = undefined;
@@ -37,6 +39,7 @@
          * The value to clear the stencil buffer to.  When <code>undefined</code>, the stencil buffer is not cleared.
          *
          * @type {Number}
+         *
          * @default undefined
          */
         this.stencil = undefined;
@@ -46,7 +49,8 @@
          * scissor test, color mask, depth mask, stencil mask, and dither.  When the render state is
          * <code>undefined</code>, the default render state is used.
          *
-         * @type {Object}
+         * @type {RenderState}
+         *
          * @default undefined
          *
          * @see Context#createRenderState
@@ -56,12 +60,8 @@
         /**
          * The framebuffer to clear.
          *
-<<<<<<< HEAD
-         * @type Framebuffer
+         * @type {Framebuffer}
          *
-=======
-         * @type {Framebuffer}
->>>>>>> 4235b4ab
          * @default undefined
          */
         this.framebuffer = undefined;
@@ -72,7 +72,7 @@
          * reference to the command, and can be used to selectively execute commands
          * with {@link Scene#debugCommandFilter}.
          *
-         * @type Object
+         * @type {Object}
          *
          * @default undefined
          *
@@ -90,6 +90,7 @@
      * Clears color to (0.0, 0.0, 0.0, 0.0); depth to 1.0; and stencil to 0.
      *
      * @type {ClearCommand}
+     *
      * @constant
      */
     ClearCommand.ALL = freezeObject(all);
