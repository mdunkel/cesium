--- conflicted
+++ resolved
@@ -1,9 +1,5 @@
-<<<<<<< HEAD
-=======
-uniform float u_erosion;
 uniform float u_morphTime;
 
->>>>>>> 05ed04d7
 varying vec3 v_positionMC;
 varying vec3 v_positionEC;
 varying vec2 v_textureCoordinates;
