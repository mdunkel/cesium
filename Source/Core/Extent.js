/*global define*/
define([
        './freezeObject',
        './defaultValue',
        './Ellipsoid',
        './Cartographic',
        './DeveloperError',
        './Math'
    ], function(
        freezeObject,
        defaultValue,
        Ellipsoid,
        Cartographic,
        DeveloperError,
        CesiumMath) {
    "use strict";

    /**
     * A two dimensional region specified as longitude and latitude coordinates.
     *
     * @alias Extent
     * @constructor
     *
     * @param {Number} [west=0.0] The westernmost longitude, in radians, in the range [-Pi, Pi].
     * @param {Number} [south=0.0] The southernmost latitude, in radians, in the range [-Pi/2, Pi/2].
     * @param {Number} [east=0.0] The easternmost longitude, in radians, in the range [-Pi, Pi].
     * @param {Number} [north=0.0] The northernmost latitude, in radians, in the range [-Pi/2, Pi/2].
     */
    var Extent = function(west, south, east, north) {
        /**
<<<<<<< HEAD
         * The westernmost longitude, in radians, in the range [-Pi, Pi].
         *
         * @type Number
         *
=======
         * The westernmost longitude in the range [-Pi, Pi].
         * @type {Number}
>>>>>>> 28e8edbf
         * @default 0.0
         */
        this.west = defaultValue(west, 0.0);

        /**
<<<<<<< HEAD
         * The southernmost latitude, in radians, in the range [-Pi/2, Pi/2].
         *
         * @type Number
         *
=======
         * The southernmost latitude in the range [-Pi/2, Pi/2].
         * @type {Number}
>>>>>>> 28e8edbf
         * @default 0.0
         */
        this.south = defaultValue(south, 0.0);

        /**
<<<<<<< HEAD
         * The easternmost longitude, in radians, in the range [-Pi, Pi].
         *
         * @type Number
         *
=======
         * The easternmost longitude in the range [-Pi, Pi].
         * @type {Number}
>>>>>>> 28e8edbf
         * @default 0.0
         */
        this.east = defaultValue(east, 0.0);

        /**
<<<<<<< HEAD
         * The northernmost latitude, in radians, in the range [-Pi/2, Pi/2].
         *
         * @type Number
         *
=======
         * The northernmost latitude in the range [-Pi/2, Pi/2].
         * @type {Number}
>>>>>>> 28e8edbf
         * @default 0.0
         */
        this.north = defaultValue(north, 0.0);
    };

    /**
     * Creates an extent given the boundary longitude and latitude in degrees.
     *
     * @memberof Extent
     *
     * @param {Number} [west=0.0] The westernmost longitude, in degrees, in the range [-180.0, 180.0].
     * @param {Number} [south=0.0] The southernmost latitude in degrees, in the range [-90.0, 90.0].
     * @param {Number} [east=0.0] The easternmost longitude in degrees, in the range [-180.0, 180.0].
     * @param {Number} [north=0.0] The northernmost latitude in degrees, in the range [-90.0, 90.0].
     * @param {Extent} [result] The object onto which to store the result, or undefined if a new instance should be created.
     *
     * @return {Extent} The modified result parameter or a new Extent instance if none was provided.
     *
     * @example
     * var extent = Extent.fromDegrees(0.0, 20.0, 10.0, 30.0);
     */
    Extent.fromDegrees = function(west, south, east, north, result) {
        west = CesiumMath.toRadians(defaultValue(west, 0.0));
        south = CesiumMath.toRadians(defaultValue(south, 0.0));
        east = CesiumMath.toRadians(defaultValue(east, 0.0));
        north = CesiumMath.toRadians(defaultValue(north, 0.0));

        if (typeof result === 'undefined') {
            return new Extent(west, south, east, north);
        }

        result.west = west;
        result.south = south;
        result.east = east;
        result.north = north;

        return result;
    };

    /**
     * Creates the smallest possible Extent that encloses all positions in the provided array.
     * @memberof Extent
     *
     * @param {Array} cartographics The list of Cartographic instances.
     * @param {Extent} [result] The object onto which to store the result, or undefined if a new instance should be created.
     * @return {Extent} The modified result parameter or a new Extent instance if none was provided.
     */
    Extent.fromCartographicArray = function(cartographics, result) {
        if (typeof cartographics === 'undefined') {
            throw new DeveloperError('cartographics is required.');
        }

        var minLon = Number.MAX_VALUE;
        var maxLon = -Number.MAX_VALUE;
        var minLat = Number.MAX_VALUE;
        var maxLat = -Number.MAX_VALUE;

        for ( var i = 0, len = cartographics.length; i < len; i++) {
            var position = cartographics[i];
            minLon = Math.min(minLon, position.longitude);
            maxLon = Math.max(maxLon, position.longitude);
            minLat = Math.min(minLat, position.latitude);
            maxLat = Math.max(maxLat, position.latitude);
        }

        if (typeof result === 'undefined') {
            return new Extent(minLon, minLat, maxLon, maxLat);
        }

        result.west = minLon;
        result.south = minLat;
        result.east = maxLon;
        result.north = maxLat;
        return result;
    };

    /**
     * Duplicates an Extent.
     *
     * @memberof Extent
     *
     * @param {Extent} extent The extent to clone.
     * @param {Extent} [result] The object onto which to store the result, or undefined if a new instance should be created.
     * @return {Extent} The modified result parameter or a new Extent instance if none was provided. (Returns undefined if extent is undefined)
     */
    Extent.clone = function(extent, result) {
        if (typeof extent === 'undefined') {
            return undefined;
        }

        if (typeof result === 'undefined') {
            return new Extent(extent.west, extent.south, extent.east, extent.north);
        }

        result.west = extent.west;
        result.south = extent.south;
        result.east = extent.east;
        result.north = extent.north;
        return result;
    };

    /**
     * Duplicates this Extent.
     *
     * @memberof Extent
     *
     * @param {Extent} [result] The object onto which to store the result.
     * @return {Extent} The modified result parameter or a new Extent instance if none was provided.
     */
    Extent.prototype.clone = function(result) {
        return Extent.clone(this, result);
    };

    /**
     * Compares the provided Extent with this Extent componentwise and returns
     * <code>true</code> if they are equal, <code>false</code> otherwise.
     * @memberof Extent
     *
     * @param {Extent} [other] The Extent to compare.
     * @return {Boolean} <code>true</code> if the Extents are equal, <code>false</code> otherwise.
     */
    Extent.prototype.equals = function(other) {
        return Extent.equals(this, other);
    };

    /**
     * Compares the provided extents and returns <code>true</code> if they are equal,
     * <code>false</code> otherwise.
     *
     * @memberof Extent
     *
     * @param {Extent} [left] The first Extent.
     * @param {Extent} [right] The second Extent.
     *
     * @return {Boolean} <code>true</code> if left and right are equal; otherwise <code>false</code>.
     */
    Extent.equals = function(left, right) {
        return (left === right) ||
               ((typeof left !== 'undefined') &&
                (typeof right !== 'undefined') &&
                (left.west === right.west) &&
                (left.south === right.south) &&
                (left.east === right.east) &&
                (left.north === right.north));
    };

    /**
     * Compares the provided Extent with this Extent componentwise and returns
     * <code>true</code> if they are within the provided epsilon,
     * <code>false</code> otherwise.
     * @memberof Extent
     *
     * @param {Extent} [other] The Extent to compare.
     * @param {Number} epsilon The epsilon to use for equality testing.
     * @return {Boolean} <code>true</code> if the Extents are within the provided epsilon, <code>false</code> otherwise.
     *
     * @exception {DeveloperError} epsilon is required and must be a number.
     */
    Extent.prototype.equalsEpsilon = function(other, epsilon) {
        if (typeof epsilon !== 'number') {
            throw new DeveloperError('epsilon is required and must be a number.');
        }

        return typeof other !== 'undefined' &&
               (Math.abs(this.west - other.west) <= epsilon) &&
               (Math.abs(this.south - other.south) <= epsilon) &&
               (Math.abs(this.east - other.east) <= epsilon) &&
               (Math.abs(this.north - other.north) <= epsilon);
    };

    /**
     * Checks this Extent's properties and throws if they are not in valid ranges.
     *
     * @exception {DeveloperError} <code>north</code> is required to be a number.
     * @exception {DeveloperError} <code>south</code> is required to be a number.
     * @exception {DeveloperError} <code>east</code> is required to be a number.
     * @exception {DeveloperError} <code>west</code> is required to be a number.
     * @exception {DeveloperError} <code>north</code> must be in the interval [<code>-Pi/2</code>, <code>Pi/2</code>].
     * @exception {DeveloperError} <code>south</code> must be in the interval [<code>-Pi/2</code>, <code>Pi/2</code>].
     * @exception {DeveloperError} <code>east</code> must be in the interval [<code>-Pi</code>, <code>Pi</code>].
     * @exception {DeveloperError} <code>west</code> must be in the interval [<code>-Pi</code>, <code>Pi</code>].
     */
    Extent.prototype.validate = function() {
        var north = this.north;
        if (typeof north !== 'number') {
            throw new DeveloperError('north is required to be a number.');
        }

        if (north < -CesiumMath.PI_OVER_TWO || north > CesiumMath.PI_OVER_TWO) {
            throw new DeveloperError('north must be in the interval [-Pi/2, Pi/2].');
        }

        var south = this.south;
        if (typeof south !== 'number') {
            throw new DeveloperError('south is required to be a number.');
        }

        if (south < -CesiumMath.PI_OVER_TWO || south > CesiumMath.PI_OVER_TWO) {
            throw new DeveloperError('south must be in the interval [-Pi/2, Pi/2].');
        }

        var west = this.west;
        if (typeof west !== 'number') {
            throw new DeveloperError('west is required to be a number.');
        }

        if (west < -Math.PI || west > Math.PI) {
            throw new DeveloperError('west must be in the interval [-Pi, Pi].');
        }

        var east = this.east;
        if (typeof east !== 'number') {
            throw new DeveloperError('east is required to be a number.');
        }

        if (east < -Math.PI || east > Math.PI) {
            throw new DeveloperError('east must be in the interval [-Pi, Pi].');
        }
    };

    /**
     * Computes the southwest corner of this extent.
     * @memberof Extent
     *
     * @param {Cartographic} [result] The object onto which to store the result.
     * @return {Cartographic} The modified result parameter or a new Cartographic instance if none was provided.
     */
    Extent.prototype.getSouthwest = function(result) {
        if (typeof result === 'undefined') {
            return new Cartographic(this.west, this.south);
        }
        result.longitude = this.west;
        result.latitude = this.south;
        result.height = 0.0;
        return result;
    };

    /**
     * Computes the northwest corner of this extent.
     * @memberof Extent
     *
     * @param {Cartographic} [result] The object onto which to store the result.
     * @return {Cartographic} The modified result parameter or a new Cartographic instance if none was provided.
     */
    Extent.prototype.getNorthwest = function(result) {
        if (typeof result === 'undefined') {
            return new Cartographic(this.west, this.north);
        }
        result.longitude = this.west;
        result.latitude = this.north;
        result.height = 0.0;
        return result;
    };

    /**
     * Computes the northeast corner of this extent.
     * @memberof Extent
     *
     * @param {Cartographic} [result] The object onto which to store the result.
     * @return {Cartographic} The modified result parameter or a new Cartographic instance if none was provided.
     */
    Extent.prototype.getNortheast = function(result) {
        if (typeof result === 'undefined') {
            return new Cartographic(this.east, this.north);
        }
        result.longitude = this.east;
        result.latitude = this.north;
        result.height = 0.0;
        return result;
    };

    /**
     * Computes the southeast corner of this extent.
     * @memberof Extent
     *
     * @param {Cartographic} [result] The object onto which to store the result.
     * @return {Cartographic} The modified result parameter or a new Cartographic instance if none was provided.
     */
    Extent.prototype.getSoutheast = function(result) {
        if (typeof result === 'undefined') {
            return new Cartographic(this.east, this.south);
        }
        result.longitude = this.east;
        result.latitude = this.south;
        result.height = 0.0;
        return result;
    };

    /**
     * Computes the center of this extent.
     * @memberof Extent
     *
     * @param {Cartographic} [result] The object onto which to store the result.
     * @return {Cartographic} The modified result parameter or a new Cartographic instance if none was provided.
     */
    Extent.prototype.getCenter = function(result) {
        if (typeof result === 'undefined') {
            return new Cartographic((this.west + this.east) * 0.5, (this.south + this.north) * 0.5);
        }
        result.longitude = (this.west + this.east) * 0.5;
        result.latitude = (this.south + this.north) * 0.5;
        result.height = 0.0;
        return result;
    };

    /**
     * Computes the intersection of this extent with the provided extent.
     * @memberof Extent
     *
     * @param otherExtent The extent to intersect with this extent.
     * @param {Extent} [result] The object onto which to store the result.
     * @return {Extent} The modified result parameter or a new Extent instance if none was provided.
     *
     * @exception {DeveloperError} otherExtent is required.
     */
    Extent.prototype.intersectWith = function(otherExtent, result) {
        if (typeof otherExtent === 'undefined') {
            throw new DeveloperError('otherExtent is required.');
        }
        var west = Math.max(this.west, otherExtent.west);
        var south = Math.max(this.south, otherExtent.south);
        var east = Math.min(this.east, otherExtent.east);
        var north = Math.min(this.north, otherExtent.north);
        if (typeof result === 'undefined') {
            return new Extent(west, south, east, north);
        }
        result.west = west;
        result.south = south;
        result.east = east;
        result.north = north;
        return result;
    };

    /**
     * Returns true if the provided cartographic is on or inside the extent, false otherwise.
     * @memberof Extent
     *
     * @param {Cartographic} cartographic The cartographic to test.
     * @returns {Boolean} true if the provided cartographic is inside the extent, false otherwise.
     *
     * @exception {DeveloperError} cartographic is required.
     */
    Extent.prototype.contains = function(cartographic) {
        if (typeof cartographic === 'undefined') {
            throw new DeveloperError('cartographic is required.');
        }
        return cartographic.longitude >= this.west &&
               cartographic.longitude <= this.east &&
               cartographic.latitude >= this.south &&
               cartographic.latitude <= this.north;
    };

    /**
     * Determines if the extent is empty, i.e., if <code>west >= east</code>
     * or <code>south >= north</code>.
     *
     * @memberof Extent
     *
     * @return {Boolean} True if the extent is empty; otherwise, false.
     */
    Extent.prototype.isEmpty = function() {
        return this.west >= this.east || this.south >= this.north;
    };

    var subsampleLlaScratch = new Cartographic();
    /**
     * Samples this extent so that it includes a list of Cartesian points suitable for passing to
     * {@link BoundingSphere#fromPoints}.  Sampling is necessary to account
     * for extents that cover the poles or cross the equator.
     *
     * @param {Ellipsoid} [ellipsoid=Ellipsoid.WGS84] The ellipsoid to use.
     * @param {Number} [surfaceHeight=0.0] The height of the extent above the ellipsoid.
     * @param {Array} [result] The array of Cartesians onto which to store the result.
     * @return {Array} The modified result parameter or a new Array of Cartesians instances if none was provided.
     */
    Extent.prototype.subsample = function(ellipsoid, surfaceHeight, result) {
        ellipsoid = defaultValue(ellipsoid, Ellipsoid.WGS84);
        surfaceHeight = defaultValue(surfaceHeight, 0.0);

        if (typeof result === 'undefined') {
            result = [];
        }
        var length = 0;

        var north = this.north;
        var south = this.south;
        var east = this.east;
        var west = this.west;

        var lla = subsampleLlaScratch;
        lla.height = surfaceHeight;

        lla.longitude = west;
        lla.latitude = north;
        result[length] = ellipsoid.cartographicToCartesian(lla, result[length]);
        length++;

        lla.longitude = east;
        result[length] = ellipsoid.cartographicToCartesian(lla, result[length]);
        length++;

        lla.latitude = south;
        result[length] = ellipsoid.cartographicToCartesian(lla, result[length]);
        length++;

        lla.longitude = west;
        result[length] = ellipsoid.cartographicToCartesian(lla, result[length]);
        length++;

        if (north < 0.0) {
            lla.latitude = north;
        } else if (south > 0.0) {
            lla.latitude = south;
        } else {
            lla.latitude = 0.0;
        }

        for ( var i = 1; i < 8; ++i) {
            var temp = -Math.PI + i * CesiumMath.PI_OVER_TWO;
            if (west < temp && temp < east) {
                lla.longitude = temp;
                result[length] = ellipsoid.cartographicToCartesian(lla, result[length]);
                length++;
            }
        }

        if (lla.latitude === 0.0) {
            lla.longitude = west;
            result[length] = ellipsoid.cartographicToCartesian(lla, result[length]);
            length++;
            lla.longitude = east;
            result[length] = ellipsoid.cartographicToCartesian(lla, result[length]);
            length++;
        }
        result.length = length;
        return result;
    };

    /**
     * The largest possible extent.
     * @memberof Extent
     * @type Extent
    */
    Extent.MAX_VALUE = freezeObject(new Extent(-Math.PI, -CesiumMath.PI_OVER_TWO, Math.PI, CesiumMath.PI_OVER_TWO));

    return Extent;
});<|MERGE_RESOLUTION|>--- conflicted
+++ resolved
@@ -28,57 +28,33 @@
      */
     var Extent = function(west, south, east, north) {
         /**
-<<<<<<< HEAD
          * The westernmost longitude, in radians, in the range [-Pi, Pi].
          *
-         * @type Number
-         *
-=======
-         * The westernmost longitude in the range [-Pi, Pi].
          * @type {Number}
->>>>>>> 28e8edbf
          * @default 0.0
          */
         this.west = defaultValue(west, 0.0);
 
         /**
-<<<<<<< HEAD
          * The southernmost latitude, in radians, in the range [-Pi/2, Pi/2].
          *
-         * @type Number
-         *
-=======
-         * The southernmost latitude in the range [-Pi/2, Pi/2].
          * @type {Number}
->>>>>>> 28e8edbf
          * @default 0.0
          */
         this.south = defaultValue(south, 0.0);
 
         /**
-<<<<<<< HEAD
          * The easternmost longitude, in radians, in the range [-Pi, Pi].
          *
-         * @type Number
-         *
-=======
-         * The easternmost longitude in the range [-Pi, Pi].
          * @type {Number}
->>>>>>> 28e8edbf
          * @default 0.0
          */
         this.east = defaultValue(east, 0.0);
 
         /**
-<<<<<<< HEAD
          * The northernmost latitude, in radians, in the range [-Pi/2, Pi/2].
          *
-         * @type Number
-         *
-=======
-         * The northernmost latitude in the range [-Pi/2, Pi/2].
          * @type {Number}
->>>>>>> 28e8edbf
          * @default 0.0
          */
         this.north = defaultValue(north, 0.0);
