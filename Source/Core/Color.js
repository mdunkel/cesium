/*global define*/
define(['./defaultValue'], function(defaultValue) {
    "use strict";

    /**
     * A color, specified using red, green, blue, and alpha values,
     * which range from <code>0</code> (no intensity) to <code>1.0</code> (full intensity).
     *
     * @constructor
<<<<<<< HEAD
     * @name Color
     *
     * @param {Number} [red=0.0] The red value, from 0.0 to 1.0.
     * @param {Number} [green=0.0] The red value, from 0.0 to 1.0.
     * @param {Number} [blue=0.0] The red value, from 0.0 to 1.0.
     * @param {Number} [alpha=1.0] The red value, from 0.0 to 1.0.
     */
    function Color(red, green, blue, alpha) {
        this.red = defaultValue(red, 0.0);
        this.green = defaultValue(green, 0.0);
        this.blue = defaultValue(blue, 0.0);
        this.alpha = defaultValue(alpha, 1.0);
    }

    /**
     * Returns a string containing a CSS color value for this color.
     *
     * @see <a href="http://www.w3.org/TR/css3-color/#rgba-color">CSS RGBA color values</a>
=======
     * @alias Color
     */
    var Color = function(red, green, blue, alpha) {
        /**
         * The red component.
         */
        this.red = typeof red === 'undefined' ? 1.0 : red;
        /**
         * The green component.
         */
        this.green = typeof green === 'undefined' ? 1.0 : green;
        /**
         * The blue component.
         */
        this.blue = typeof blue === 'undefined' ? 1.0 : blue;
        /**
         * The alpha component.
         */
        this.alpha = typeof alpha === 'undefined' ? 1.0 : alpha;
    };

    /**
     * Converts a 'byte' color component in the range of 0 to 255 into
     * a 'float' color component range of 0 to 1.0.
     * @memberof Color
     *
     * @param {Number} number The number to be converted.
     * @returns {number} The converted number.
     */
    Color.byteToFloat = function(number) {
        return number / 255.0;
    };

    /**
     * Converts a 'float' color component in the range of 0 to 1.0 into
     * a 'byte' color component range of 0 to 255.
     * @memberof Color
     *
     * @param {Number} number The number to be converted.
     * @returns {number} The converted number.
     */
    Color.floatToByte = function(number) {
        return number === 1.0 ? 255.0 : (number * 256.0) | 0;
    };

    /**
     * Duplicates a Color.
     * @memberof Color
     *
     * @param {Color} color The Color to duplicate.
     * @param {Color} [result] The object to store the result in, if undefined a new instance will be created.
     * @return {Color} The modified result parameter or a new instance if result was undefined.
     */
    Color.clone = function(color, result) {
        if (typeof result === 'undefined') {
            return new Color(color.red, color.green, color.blue, color.alpha);
        }
        result.red = color.red;
        result.green = color.green;
        result.blue = color.blue;
        result.alpha = color.alpha;
        return result;
    };

    /**
     * Returns a duplicate of a Color instance.
     * @memberof Color
     *
     * @param {Color} [result] The object to store the result in, if undefined a new instance will be created.
     * @return {Color} The modified result parameter or a new instance if result was undefined.
     */
    Color.prototype.clone = function(result) {
        return Color.clone(this, result);
    };

    /**
     * Returns true if this Color equals other componentwise.
     * @memberof Color
     *
     * @param {Color} other The Color to compare for equality.
     * @return {Boolean} <code>true</code> if the Colors are equal componentwise; otherwise, <code>false</code>.
     */
    Color.prototype.equals = function(other) {
        return (this === other) ||
        (typeof this !== 'undefined' &&
         typeof other !== 'undefined' &&
         this.red === other.red &&
         this.green === other.green &&
         this.blue === other.blue &&
         this.alpha === other.alpha);
    };

    /**
     * Returns <code>true</code> if this Color equals other componentwise within the specified epsilon.
     * @memberof Color
     *
     * @param {Color} other The Color to compare for equality.
     * @param {Number} [epsilon=0.0] The epsilon to use for equality testing.
     * @return {Boolean} <code>true</code> if the Colors are equal within the specified epsilon; otherwise, <code>false</code>.
     */
    Color.prototype.equalsEpsilon = function(other, epsilon) {
        return (this === other) ||
                ((typeof other !== 'undefined') &&
                 (Math.abs(this.red - other.red) <= epsilon) &&
                 (Math.abs(this.green - other.green) <= epsilon) &&
                 (Math.abs(this.blue - other.blue) <= epsilon) &&
                 (Math.abs(this.alpha - other.alpha) <= epsilon));
    };

    /**
     * Creates a string containing the CSS color value for this color.
     * @memberof Color
     *
     * @return {String} The CSS equivalent of this color.
>>>>>>> b0051595
     */
    Color.prototype.toCSSColor = function() {
        var r = Color.floatToByte(this.red);
        var g = Color.floatToByte(this.green);
        var b = Color.floatToByte(this.blue);
        return 'rgba(' + r + ',' + g + ',' + b + ',' + this.alpha + ')';
    };

    /**
     * An immutable Color instance initialized to white, RGBA (1.0, 1.0, 1.0, 1.0).
     * @memberof Color
     */
    Color.WHITE = Object.freeze(new Color(1.0, 1.0, 1.0, 1.0));

    /**
     * An immutable Color instance initialized to black, RGBA (0.0, 0.0, 0.0, 1.0).
     * @memberof Color
     */
    Color.BLACK = Object.freeze(new Color(0.0, 0.0, 0.0, 1.0));

    /**
     * An immutable Color instance initialized to red, RGBA (1.0, 0.0, 0.0, 1.0).
     * @memberof Color
     */
    Color.RED = Object.freeze(new Color(1.0, 0.0, 0.0, 1.0));

    /**
     * An immutable Color instance initialized to green, RGBA (0.0, 1.0, 0.0, 1.0).
     * @memberof Color
     */
    Color.GREEN = Object.freeze(new Color(0.0, 1.0, 0.0, 1.0));

    /**
     * An immutable Color instance initialized to blue, RGBA (0.0, 0.0, 1.0, 1.0).
     * @memberof Color
     */
    Color.BLUE = Object.freeze(new Color(0.0, 0.0, 1.0, 1.0));

    /**
     * An immutable Color instance initialized to yellow, RGBA (1.0, 1.0, 0.0, 1.0).
     * @memberof Color
     */
    Color.YELLOW = Object.freeze(new Color(1.0, 1.0, 0.0, 1.0));

    /**
     * An immutable Color instance initialized to magenta, RGBA (1.0, 0.0, 1.0, 1.0).
     * @memberof Color
     */
    Color.MAGENTA = Object.freeze(new Color(1.0, 0.0, 1.0, 1.0));

    /**
     * An immutable Color instance initialized to cyan, RGBA (0.0, 1.0, 1.0, 1.0).
     * @memberof Color
     */
    Color.CYAN = Object.freeze(new Color(0.0, 1.0, 1.0, 1.0));

    return Color;
});<|MERGE_RESOLUTION|>--- conflicted
+++ resolved
@@ -7,45 +7,30 @@
      * which range from <code>0</code> (no intensity) to <code>1.0</code> (full intensity).
      *
      * @constructor
-<<<<<<< HEAD
-     * @name Color
+     * @alias Color
      *
      * @param {Number} [red=0.0] The red value, from 0.0 to 1.0.
      * @param {Number} [green=0.0] The red value, from 0.0 to 1.0.
      * @param {Number} [blue=0.0] The red value, from 0.0 to 1.0.
      * @param {Number} [alpha=1.0] The red value, from 0.0 to 1.0.
      */
-    function Color(red, green, blue, alpha) {
-        this.red = defaultValue(red, 0.0);
-        this.green = defaultValue(green, 0.0);
-        this.blue = defaultValue(blue, 0.0);
-        this.alpha = defaultValue(alpha, 1.0);
-    }
-
-    /**
-     * Returns a string containing a CSS color value for this color.
-     *
-     * @see <a href="http://www.w3.org/TR/css3-color/#rgba-color">CSS RGBA color values</a>
-=======
-     * @alias Color
-     */
     var Color = function(red, green, blue, alpha) {
         /**
          * The red component.
          */
-        this.red = typeof red === 'undefined' ? 1.0 : red;
+        this.red = defaultValue(red, 1.0);
         /**
          * The green component.
          */
-        this.green = typeof green === 'undefined' ? 1.0 : green;
+        this.green = defaultValue(green, 1.0);
         /**
          * The blue component.
          */
-        this.blue = typeof blue === 'undefined' ? 1.0 : blue;
+        this.blue = defaultValue(blue, 1.0);
         /**
          * The alpha component.
          */
-        this.alpha = typeof alpha === 'undefined' ? 1.0 : alpha;
+        this.alpha = defaultValue(alpha, 1.0);
     };
 
     /**
@@ -92,56 +77,11 @@
     };
 
     /**
-     * Returns a duplicate of a Color instance.
-     * @memberof Color
-     *
-     * @param {Color} [result] The object to store the result in, if undefined a new instance will be created.
-     * @return {Color} The modified result parameter or a new instance if result was undefined.
-     */
-    Color.prototype.clone = function(result) {
-        return Color.clone(this, result);
-    };
-
-    /**
-     * Returns true if this Color equals other componentwise.
-     * @memberof Color
-     *
-     * @param {Color} other The Color to compare for equality.
-     * @return {Boolean} <code>true</code> if the Colors are equal componentwise; otherwise, <code>false</code>.
-     */
-    Color.prototype.equals = function(other) {
-        return (this === other) ||
-        (typeof this !== 'undefined' &&
-         typeof other !== 'undefined' &&
-         this.red === other.red &&
-         this.green === other.green &&
-         this.blue === other.blue &&
-         this.alpha === other.alpha);
-    };
-
-    /**
-     * Returns <code>true</code> if this Color equals other componentwise within the specified epsilon.
-     * @memberof Color
-     *
-     * @param {Color} other The Color to compare for equality.
-     * @param {Number} [epsilon=0.0] The epsilon to use for equality testing.
-     * @return {Boolean} <code>true</code> if the Colors are equal within the specified epsilon; otherwise, <code>false</code>.
-     */
-    Color.prototype.equalsEpsilon = function(other, epsilon) {
-        return (this === other) ||
-                ((typeof other !== 'undefined') &&
-                 (Math.abs(this.red - other.red) <= epsilon) &&
-                 (Math.abs(this.green - other.green) <= epsilon) &&
-                 (Math.abs(this.blue - other.blue) <= epsilon) &&
-                 (Math.abs(this.alpha - other.alpha) <= epsilon));
-    };
-
-    /**
-     * Creates a string containing the CSS color value for this color.
+     * Returns a string containing a CSS color value for this color.
      * @memberof Color
      *
      * @return {String} The CSS equivalent of this color.
->>>>>>> b0051595
+     * @see <a href="http://www.w3.org/TR/css3-color/#rgba-color">CSS RGBA color values</a>
      */
     Color.prototype.toCSSColor = function() {
         var r = Color.floatToByte(this.red);
