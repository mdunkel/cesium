--- conflicted
+++ resolved
@@ -1355,20 +1355,14 @@
      * DOC_TBA - Use doc similar to inverseTransformation
      */
     Matrix4.multiplyTransformation = function(left, right, result) {
-<<<<<<< HEAD
-=======
-        //>>includeStart('debug', pragmas.debug);
->>>>>>> 27d6a2a3
+        //>>includeStart('debug', pragmas.debug);
         if (!defined(left)) {
             throw new DeveloperError('left is required');
         }
         if (!defined(right)) {
             throw new DeveloperError('right is required');
         }
-<<<<<<< HEAD
-=======
-        //>>includeEnd('debug');
->>>>>>> 27d6a2a3
+        //>>includeEnd('debug');
 
         var left0 = left[0];
         var left1 = left[1];
@@ -1656,20 +1650,14 @@
      * DOC_TBA
      */
     Matrix4.multiplyByPointAsVector = function(matrix, cartesian, result) {
-<<<<<<< HEAD
-=======
-        //>>includeStart('debug', pragmas.debug);
->>>>>>> 27d6a2a3
+        //>>includeStart('debug', pragmas.debug);
         if (!defined(matrix)) {
             throw new DeveloperError('matrix is required');
         }
         if (!defined(cartesian)) {
             throw new DeveloperError('cartesian is required');
         }
-<<<<<<< HEAD
-=======
-        //>>includeEnd('debug');
->>>>>>> 27d6a2a3
+        //>>includeEnd('debug');
 
         var vX = cartesian.x;
         var vY = cartesian.y;
@@ -1747,10 +1735,7 @@
      * //   Matrix4.multiplyByVector(matrix, new Cartesian4(p.x, p.y, p.z, 1.0), result);
      */
     Matrix4.multiplyByPoint2 = function(matrix, cartesian, result) {
-<<<<<<< HEAD
-=======
-        //>>includeStart('debug', pragmas.debug);
->>>>>>> 27d6a2a3
+        //>>includeStart('debug', pragmas.debug);
         if (!defined(matrix)) {
             throw new DeveloperError('matrix is required');
         }
@@ -1758,10 +1743,7 @@
         if (!defined(cartesian)) {
             throw new DeveloperError('cartesian is required');
         }
-<<<<<<< HEAD
-=======
-        //>>includeEnd('debug');
->>>>>>> 27d6a2a3
+        //>>includeEnd('debug');
 
         var vX = cartesian.x;
         var vY = cartesian.y;
