--- conflicted
+++ resolved
@@ -132,11 +132,7 @@
 
         if (typeof command.vertexArray === 'undefined') {
             var geometry = new EllipsoidGeometry({
-<<<<<<< HEAD
-                ellipsoid : Ellipsoid.fromCartesian3(this._ellipsoid.getRadii().multiplyByScalar(1.025)),
-=======
                 radii : this._ellipsoid.getRadii().multiplyByScalar(1.025),
->>>>>>> fd92e7fc
                 numberOfPartitions : 60
             });
             command.vertexArray = context.createVertexArrayFromGeometry({
