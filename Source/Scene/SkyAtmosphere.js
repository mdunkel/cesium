--- conflicted
+++ resolved
@@ -136,14 +136,9 @@
         if (!defined(command.vertexArray)) {
             var geometry = EllipsoidGeometry.createGeometry(new EllipsoidGeometry({
                 radii : this._ellipsoid.getRadii().multiplyByScalar(1.025),
-<<<<<<< HEAD
-                numberOfPartitions : 60
-            }));
-=======
                 slicePartitions : 256,
                 stackPartitions : 256
-            });
->>>>>>> 26b4c49e
+            }));
             command.vertexArray = context.createVertexArrayFromGeometry({
                 geometry : geometry,
                 attributeIndices : GeometryPipeline.createAttributeIndices(geometry),
