/*global define*/
define([
        '../Core/DeveloperError',
        '../Core/combine',
        '../Core/destroyObject',
        '../Core/Cartesian3',
        '../Core/Cartesian4',
        '../Core/Matrix4',
        '../Core/ComponentDatatype',
        '../Core/IndexDatatype',
        '../Core/PrimitiveType',
        '../Core/PolylinePipeline',
        '../Core/Color',
        '../Core/BoundingRectangle',
        '../Core/BoundingSphere',
        '../Core/Intersect',
        '../Renderer/BlendingState',
        '../Renderer/BufferUsage',
        './SceneMode',
        './Polyline',
        '../Shaders/PolylineVS',
        '../Shaders/PolylineFS',
        '../Renderer/StencilFunction',
        '../Renderer/StencilOperation'
    ], function(
        DeveloperError,
        combine,
        destroyObject,
        Cartesian3,
        Cartesian4,
        Matrix4,
        ComponentDatatype,
        IndexDatatype,
        PrimitiveType,
        PolylinePipeline,
        Color,
        BoundingRectangle,
        BoundingSphere,
        Intersect,
        BlendingState,
        BufferUsage,
        SceneMode,
        Polyline,
        PolylineVS,
        PolylineFS,
        StencilFunction,
        StencilOperation) {
    "use strict";

    var SHOW_INDEX = Polyline.SHOW_INDEX;
    var POSITION_INDEX = Polyline.POSITION_INDEX;
    var COLOR_INDEX = Polyline.COLOR_INDEX;
    var OUTLINE_COLOR_INDEX = Polyline.OUTLINE_COLOR_INDEX;
    var WIDTH_INDEX = Polyline.WIDTH_INDEX;
    var OUTLINE_WIDTH_INDEX = Polyline.OUTLINE_WIDTH_INDEX;
    //POSITION_SIZE_INDEX is needed for when the polyline's position array changes size.
    //When it does, we need to recreate the indicesBuffer.
    var POSITION_SIZE_INDEX = Polyline.POSITION_SIZE_INDEX;
    var NUMBER_OF_PROPERTIES = Polyline.NUMBER_OF_PROPERTIES;
    var SIXTYFOURK = 64 * 1024;

    var attributeIndices = {
        position3D : 0,
        position2D : 1,
        color : 2,
        pickColor : 3,
        show : 4
    };

    /**
     * A renderable collection of polylines.
     * <br /><br />
     * <div align="center">
     * <img src="images/Polyline.png" width="400" height="300" /><br />
     * Example polylines
     * </div>
     * <br /><br />
     * Polylines are added and removed from the collection using {@link PolylineCollection#add}
     * and {@link PolylineCollection#remove}.
     *
     * @alias PolylineCollection
     * @constructor
     *
     * @performance For best performance, prefer a few collections, each with many polylines, to
     * many collections with only a few polylines each.  Organize collections so that polylines
     * with the same update frequency are in the same collection, i.e., polylines that do not
     * change should be in one collection; polylines that change every frame should be in another
     * collection; and so on.
     *
     * @see PolylineCollection#add
     * @see PolylineCollection#remove
     * @see Polyline
     * @see LabelCollection
     *
     * @example
     * // Create a polyline collection with two polylines
     * var polylines = new Cesium.PolylineCollection(undefined);
     * polylines.add({positions:ellipsoid.cartographicDegreesToCartesians([
     *     new Cesium.Cartographic2(-75.10, 39.57),
     *     new Cesium.Cartographic2(-77.02, 38.53),
     *     new Cesium.Cartographic2(-80.50, 35.14),
     *     new Cesium.Cartographic2(-80.12, 25.46)]),
           width:2
           });

     * polylines.add({positions:ellipsoid.cartographicDegreesToCartesians([
     *     new Cesium.Cartographic2(-73.10, 37.57),
     *     new Cesium.Cartographic2(-75.02, 36.53),
     *     new Cesium.Cartographic2(-78.50, 33.14),
     *     new Cesium.Cartographic2(-78.12, 23.46)]),
     *     width:4
     * });
     */
    var PolylineCollection = function() {
        /**
         * The current morph transition time between 2D/Columbus View and 3D,
         * with 0.0 being 2D or Columbus View and 1.0 being 3D.
         *
         * @type Number
         */
        this.morphTime = 1.0;

        /**
         * The 4x4 transformation matrix that transforms each polyline in this collection from model to world coordinates.
         * When this is the identity matrix, the polylines are drawn in world coordinates, i.e., Earth's WGS84 coordinates.
         * Local reference frames can be used by providing a different transformation matrix, like that returned
         * by {@link Transforms.eastNorthUpToFixedFrame}.  This matrix is available to GLSL vertex and fragment
         * shaders via {@link agi_model} and derived uniforms.
         *
         * @type Matrix4
         *
         * @see Transforms.eastNorthUpToFixedFrame
         * @see agi_model
         */
        this.modelMatrix = Matrix4.IDENTITY;
        this._modelMatrix = Matrix4.IDENTITY;

        this._boundingVolume = undefined;
        this._boundingVolume2D = undefined;
        this._boundingRectangle = undefined;

        this._polylinesUpdated = false;
        this._polylinesRemoved = false;
        this._createVertexArray = false;
        this._propertiesChanged = new Uint32Array(NUMBER_OF_PROPERTIES);
        this._polylines = [];
        this._polylineBuckets = {};

        // The buffer usage for each attribute is determined based on the usage of the attribute over time.
        this._buffersUsage = [
                              {bufferUsage: BufferUsage.STATIC_DRAW, frameCount:0},// SHOW_INDEX
                              {bufferUsage: BufferUsage.STATIC_DRAW, frameCount:0}, // POSITION_INDEX
                              {bufferUsage: BufferUsage.STATIC_DRAW, frameCount:0}, // COLOR_INDEX
                              {bufferUsage: BufferUsage.STATIC_DRAW, frameCount:0}, // OUTLINE_COLOR_INDEX
                              {bufferUsage: BufferUsage.STATIC_DRAW, frameCount:0}, // WIDTH_INDEX
                              {bufferUsage: BufferUsage.STATIC_DRAW, frameCount:0} // OUTLINE_WIDTH_INDEX
        ];

        this._mode = undefined;
        var that = this;

        var drawUniformsOne = {
            u_morphTime : function() {
                return that.morphTime;
            }
        };
        var drawUniformsTwo = {
            u_morphTime : function() {
                return that.morphTime;
            }
        };
        var drawUniformsThree = {
            u_morphTime : function() {
                return that.morphTime;
            }
        };
        var pickUniforms = {
            u_morphTime : function() {
                return that.morphTime;
            }
        };

        this._drawUniformsOne3D = combine([drawUniformsOne, {
            u_model : function() {
                return that._getModelMatrix(that._mode);
            }
        }], false, false);

        this._drawUniformsTwo3D = combine([drawUniformsTwo, {
            u_model : function() {
                return that._getModelMatrix(that._mode);
            }
        }], false, false);
        this._drawUniformsThree3D = combine([drawUniformsThree, {
            u_model : function() {
                return that._getModelMatrix(that._mode);
            }
        }], false, false);
        this._pickUniforms3D = combine([pickUniforms, {
            u_model : function() {
                return that._getModelMatrix(that._mode);
            }
        }], false, false);

        this._drawUniformsOne2D = combine([drawUniformsOne, {
            u_model : function() {
                return Matrix4.IDENTITY;
            }
        }], false, false);
        this._drawUniformsTwo2D = combine([drawUniformsTwo, {
            u_model : function() {
                return Matrix4.IDENTITY;
            }
        }], false, false);
        this._drawUniformsThree2D = combine([drawUniformsThree, {
            u_model : function() {
                return Matrix4.IDENTITY;
            }
        }], false, false);
        this._pickUniforms2D = combine([pickUniforms, {
            u_model : function() {
                return Matrix4.IDENTITY;
            }
        }], false, false);

        this._drawUniformsOne = undefined;
        this._drawUniformsTwo = undefined;
        this._drawUniformsThree = undefined;
        this._polylinesToUpdate = [];
        this._colorVertexArrays = [];
        this._outlineColorVertexArrays = [];
        this._pickColorVertexArrays = [];
        this._positionBuffer = undefined;
        this._outlineColorBuffer = undefined;
        this._colorBuffer = undefined;
        this._pickColorBuffer = undefined;
        this._showBuffer = undefined;
    };

    /**
     * Creates and adds a polyline with the specified initial properties to the collection.
     * The added polyline is returned so it can be modified or removed from the collection later.
     *
     * @memberof PolylineCollection
     *
     * @param {Object}[polyline=undefined] A template describing the polyline's properties as shown in Example 1.
     *
     * @return {Polyline} The polyline that was added to the collection.
     *
     * @performance After calling <code>add</code>, {@link PolylineCollection#update} is called and
     * the collection's vertex buffer is rewritten - an <code>O(n)</code> operation that also incurs CPU to GPU overhead.
     * For best performance, add as many polylines as possible before calling <code>update</code>.
     *
     * @exception {DeveloperError} This object was destroyed, i.e., destroy() was called.
     *
     * @see PolylineCollection#remove
     * @see PolylineCollection#removeAll
     * @see PolylineCollection#update
     *
     * @example
     * // Example 1:  Add a polyline, specifying all the default values.
     * var p = polylines.add({
     *   show : true,
     *   positions : ellipsoid.cartographicDegreesToCartesians([
     *     new Cesium.Cartographic2(-75.10, 39.57),
     *     new Cesium.Cartographic2(-77.02, 38.53)]),
     *     color : { red : 1.0, green : 1.0, blue : 1.0, alpha : 1.0 },
     *     width : 1,
     *     outlineWidth : 2
     * });
     *
     */
    PolylineCollection.prototype.add = function(polyline) {
        var p = new Polyline(polyline, this);
        p._index = this._polylines.length;
        this._polylines.push(p);
        this._createVertexArray = true;
        return p;
    };

    /**
     * Removes a polyline from the collection.
     *
     * @memberof PolylineCollection
     *
     * @param {Polyline} polyline The polyline to remove.
     *
     * @return {Boolean} <code>true</code> if the polyline was removed; <code>false</code> if the polyline was not found in the collection.
     *
     * @performance After calling <code>remove</code>, {@link PolylineCollection#update} is called and
     * the collection's vertex buffer is rewritten - an <code>O(n)</code> operation that also incurs CPU to GPU overhead.
     * For best performance, remove as many polylines as possible before calling <code>update</code>.
     * If you intend to temporarily hide a polyline, it is usually more efficient to call
     * {@link Polyline#setShow} instead of removing and re-adding the polyline.
     *
     * @exception {DeveloperError} This object was destroyed, i.e., destroy() was called.
     *
     * @see PolylineCollection#add
     * @see PolylineCollection#removeAll
     * @see PolylineCollection#update
     * @see Polyline#setShow
     *
     * @example
     * var p = polylines.add(...);
     * polylines.remove(p);  // Returns true
     */
    PolylineCollection.prototype.remove = function(polyline) {
        if (this.contains(polyline)) {
            this._polylines[polyline._index] = null; // Removed later
            this._polylinesRemoved = true;
            this._createVertexArray = true;
            polyline._destroy();
            return true;
        }

        return false;
    };

    /**
     * Removes all polylines from the collection.
     *
     * @performance <code>O(n)</code>.  It is more efficient to remove all the polylines
     * from a collection and then add new ones than to create a new collection entirely.
     *
     * @memberof PolylineCollection
     *
     * @exception {DeveloperError} This object was destroyed, i.e., destroy() was called.
     *
     * @see PolylineCollection#add
     * @see PolylineCollection#remove
     * @see PolylineCollection#update
     *
     * @example
     * polylines.add(...);
     * polylines.add(...);
     * polylines.removeAll();
     */
    PolylineCollection.prototype.removeAll = function() {
        this._destroyPolylines();
        this._polylineBuckets = {};
        this._polylinesRemoved = false;
        this._polylines.length = 0;
        this._polylinesToUpdate.length = 0;
        this._createVertexArray = true;
    };

    /**
     * Determines if this collection contains the specified polyline.
     *
     * @memberof PolylineCollection
     *
     * @param {Object} polyline
     *
     * @see PolylineCollection#get
     */
    PolylineCollection.prototype.contains = function(polyline) {
        return (polyline && (polyline._getCollection() === this));
    };

    /**
     * Returns the polyline in the collection at the specified index.  Indices are zero-based
     * and increase as polylines are added.  Removing a polyline shifts all polylines after
     * it to the left, changing their indices.  This function is commonly used with
     * {@link PolylineCollection#getLength} to iterate over all the polylines
     * in the collection.
     *
     * @memberof PolylineCollection
     *
     * @param {Number} index The zero-based index of the polyline.
     *
     * @return {Polyline} The polyline at the specified index.
     *
     * @performance If polylines were removed from the collection and
     * {@link PolylineCollection#update} was not called, an implicit <code>O(n)</code>
     * operation is performed.
     *
     * @exception {DeveloperError} index is required.
     * @exception {DeveloperError} This object was destroyed, i.e., destroy() was called.
     *
     * @see PolylineCollection#getLength
     *
     * @example
     * // Toggle the show property of every polyline in the collection
     * var len = polylines.getLength();
     * for (var i = 0; i < len; ++i) {
     *   var p = polylines.get(i);
     *   p.setShow(!p.getShow());
     * }
     */
    PolylineCollection.prototype.get = function(index) {
        if (typeof index === 'undefined') {
            throw new DeveloperError('index is required.');
        }

        this._removePolylines();
        return this._polylines[index];
    };

    /**
     * Returns the number of polylines in this collection.  This is commonly used with
     * {@link PolylineCollection#get} to iterate over all the polylines
     * in the collection.
     *
     * @memberof PolylineCollection
     *
     * @return {Number} The number of polylines in this collection.
     *
     * @performance If polylines were removed from the collection and
     * {@link PolylineCollection#update} was not called, an implicit <code>O(n)</code>
     * operation is performed.
     *
     * @exception {DeveloperError} This object was destroyed, i.e., destroy() was called.
     *
     * @see PolylineCollection#get
     *
     * @example
     * // Toggle the show property of every polyline in the collection
     * var len = polylines.getLength();
     * for (var i = 0; i < len; ++i) {
     *   var p = polylines.get(i);
     *   p.setShow(!p.getShow());
     * }
     */
    PolylineCollection.prototype.getLength = function() {
        this._removePolylines();
        return this._polylines.length;
    };

    /**
     * Renders the polylines.  In order for changes to properties to be realized,
     * {@link PolylineCollection#update} must be called before <code>render</code>.
     * <br /><br />
     * <br /><br />
     * Polylines are rendered in a single pass using an uber-shader.
     *
     * @memberof PolylineCollection
     *
     * @exception {DeveloperError} This object was destroyed, i.e., destroy() was called.
     *
     * @see PolylineCollection#update
     */
    PolylineCollection.prototype.render = function(context) {
        var polylineBuckets = this._polylineBuckets;
        if (polylineBuckets) {
            var length = this._colorVertexArrays.length;
            for ( var i = 0; i < length; ++i) {
                var vaColor = this._colorVertexArrays[i];
                var vaOutlineColor = this._outlineColorVertexArrays[i];
                var buckets = this._colorVertexArrays[i].buckets;
                var bucketLength = buckets.length;
                for ( var j = 0; j < bucketLength; ++j) {
                    var bucketLocator = buckets[j];
                    context.draw({
                        primitiveType : PrimitiveType.LINES,
                        count : bucketLocator.count,
                        offset : bucketLocator.offset,
                        shaderProgram : this._sp,
                        uniformMap : this._drawUniformsOne,
                        vertexArray : vaOutlineColor.va,
                        renderState : bucketLocator.rsOne
                    });
                    context.draw({
                        primitiveType : PrimitiveType.LINES,
                        count : bucketLocator.count,
                        offset : bucketLocator.offset,
                        shaderProgram : this._sp,
                        uniformMap : this._drawUniformsTwo,
                        vertexArray : vaColor.va,
                        renderState : bucketLocator.rsTwo
                    });
                    context.draw({
                        primitiveType : PrimitiveType.LINES,
                        count : bucketLocator.count,
                        offset : bucketLocator.offset,
                        shaderProgram : this._sp,
                        uniformMap : this._drawUniformsThree,
                        vertexArray : vaOutlineColor.va,
                        renderState : bucketLocator.rsThree
                    });
                }
            }
        }
    };

    /**
     * DOC_TBA
     * @memberof PolylineCollection
     */
    PolylineCollection.prototype.renderForPick = function(context, framebuffer) {
        var polylineBuckets = this._polylineBuckets;
        if (polylineBuckets) {
            var length = this._pickColorVertexArrays.length;
            for ( var i = 0; i < length; ++i) {
                var vaPickColor = this._pickColorVertexArrays[i];
                var buckets = vaPickColor.buckets;
                var bucketLength = buckets.length;
                for ( var j = 0; j < bucketLength; ++j) {
                    var bucketLocator = buckets[j];
                    context.draw({
                        primitiveType : PrimitiveType.LINES,
                        count : bucketLocator.count,
                        offset : bucketLocator.offset,
                        shaderProgram : this._sp,
                        uniformMap : this._pickUniforms,
                        vertexArray : vaPickColor.va,
                        renderState : bucketLocator.rsPick,
                        framebuffer : framebuffer
                    });
                }
            }
        }
    };

    /**
     * Commits changes to properties before rendering by updating the object's WebGL resources.
     * This must be called before calling {@link PolylineCollection#render} in order to realize
     * changes to PolylineCollection positions and properties.
     *
     *
     * @memberof PolylineCollection
     *
     */
    PolylineCollection.prototype.update = function(context, sceneState) {
        if (!this._sp) {
            this._sp = context.getShaderCache().getShaderProgram(PolylineVS, PolylineFS, attributeIndices);
        }
        this._removePolylines();
        this._updateMode(sceneState);
        var bucket;
        var polyline;
        var properties = this._propertiesChanged;
        if (this._createVertexArray || this._computeNewBuffersUsage()) {
            this._createVertexArrays(context);
        } else if (this._polylinesUpdated) {
            // Polylines were modified, but no polylines were added or removed.
            var polylinesToUpdate = this._polylinesToUpdate;
            var createVertexArrays = false;
            if (this._mode !== SceneMode.SCENE3D) {
                var updateLength = polylinesToUpdate.length;
                for ( var i = 0; i < updateLength; ++i) {
                    polyline = polylinesToUpdate[i];
                    var changedProperties = polyline._getChangedProperties();
                    if (changedProperties[POSITION_INDEX]) {
                        bucket = polyline._bucket;
                        var segments = bucket.getSegments(polyline);
                        if(PolylineBucket.segmentsLengthChanged(segments, polyline)){
                            createVertexArrays = true;
                            break;
                        }
                        polyline._segments = segments;
                    }
                }
            }
            //if a polyline's positions size changes, we need to recreate the vertex arrays and vertex buffers because the indices will be different.
            if (properties[POSITION_SIZE_INDEX] || properties[WIDTH_INDEX] || properties[OUTLINE_WIDTH_INDEX] || createVertexArrays) {
                this._createVertexArrays(context);
            } else {
                var length = polylinesToUpdate.length;
                var polylineBuckets = this._polylineBuckets;
                for ( var ii = 0; ii < length; ++ii) {
                    polyline = polylinesToUpdate[ii];
                    properties = polyline._getChangedProperties();
                    bucket = polyline._bucket;
                    var index = 0;
                    for ( var x in polylineBuckets) {
                        if (polylineBuckets.hasOwnProperty(x)) {
                            if (polylineBuckets[x] === bucket) {
                                if (properties[POSITION_INDEX]) {
                                    bucket.writePositionsUpdate(index, polyline, this._positionBuffer);
                                }
                                if (properties[COLOR_INDEX]) {
                                    bucket.writeColorUpdate(index, polyline, this._colorBuffer);
                                }
                                if (properties[OUTLINE_COLOR_INDEX]) {
                                    bucket.writeColorUpdate(index, polyline, this._outlineColorBuffer);
                                }
                                if (properties[SHOW_INDEX]) {
                                    bucket.writeShowUpdate(index, polyline, this._showBuffer);
                                }
                                break;
                            }
                            index += polylineBuckets[x].lengthOfPositions;
                        }
                    }
                    polyline._clean();
                }
            }
            polylinesToUpdate.length = 0;
            this._polylinesUpdated = false;
        }
        for ( var k = 0; k < NUMBER_OF_PROPERTIES; ++k) {
            properties[k] = 0;
        }

        var boundingVolume;
        var modelMatrix = Matrix4.IDENTITY;

        if (sceneState.mode === SceneMode.SCENE3D) {
            boundingVolume = this._boundingVolume && this._boundingVolume.clone();
            modelMatrix = this.modelMatrix.clone();
        } else if (sceneState.mode === SceneMode.COLUMBUS_VIEW) {
            boundingVolume = this._boundingVolume2D && this._boundingVolume2D.clone();
        } else if (sceneState.mode === SceneMode.SCENE2D) {
            boundingVolume = this._boundingRectangle && this._boundingRectangle.clone();
        } else {
            boundingVolume = this._boundingVolume && this._boundingVolume2D && this._boundingVolume.union(this._boundingVolume2D);
        }

        return {
            boundingVolume : boundingVolume,
            modelMatrix : modelMatrix
        };
    };

    /**
     * DOC_TBA
     *
     * @memberof PolylineCollection
     */
    PolylineCollection.prototype.updateForPick = function(context) {
        var useDepthTest = (this.morphTime !== 0.0);
        var polylineBuckets = this._polylineBuckets;
        for ( var x in polylineBuckets) {
            if (polylineBuckets.hasOwnProperty(x)) {
                var obj = polylineBuckets[x];
                var rs = obj.rsPick || context.createRenderState();
                rs.depthTest.enabled = useDepthTest;
                rs.lineWidth = obj.width + obj.outlineWidth;
                rs.depthMask = !useDepthTest;
                obj.rsPick = rs;
            }
        }
    };

    /**
     * Returns true if this object was destroyed; otherwise, false.
     * <br /><br />
     * If this object was destroyed, it should not be used; calling any function other than
     * <code>isDestroyed</code> will result in a {@link DeveloperError} exception.
     *
     * @memberof PolylineCollection
     *
     * @return {Boolean} <code>true</code> if this object was destroyed; otherwise, <code>false</code>.
     *
     * @see PolylineCollection#destroy
     */
    PolylineCollection.prototype.isDestroyed = function() {
        return false;
    };

    /**
     * Destroys the WebGL resources held by this object.  Destroying an object allows for deterministic
     * release of WebGL resources, instead of relying on the garbage collector to destroy this object.
     * <br /><br />
     * Once an object is destroyed, it should not be used; calling any function other than
     * <code>isDestroyed</code> will result in a {@link DeveloperError} exception.  Therefore,
     * assign the return value (<code>undefined</code>) to the object as done in the example.
     *
     * @memberof PolylineCollection
     *
     * @return {undefined}
     *
     * @exception {DeveloperError} This object was destroyed, i.e., destroy() was called.
     *
     * @see PolylineCollection#isDestroyed
     *
     * @example
     * polylines = polylines && polylines.destroy();
     */
    PolylineCollection.prototype.destroy = function() {
        this._sp = this._sp && this._sp.release();
        this._destroyVertexArrays();
        this._destroyPolylines();
        return destroyObject(this);
    };

    PolylineCollection.prototype._computeNewBuffersUsage = function() {
        var buffersUsage = this._buffersUsage;
        var usageChanged = false;

        var properties = this._propertiesChanged;
        //subtract 1 from NUMBER_OF_PROPERTIES because we don't care about POSITION_SIZE_INDEX property change.
        for ( var k = 0; k < NUMBER_OF_PROPERTIES - 1; ++k) {
            var bufferUsage = buffersUsage[k];
            if(properties[k]){
                if(bufferUsage.bufferUsage !== BufferUsage.STREAM_DRAW){
                    usageChanged = true;
                    bufferUsage.bufferUsage = BufferUsage.STREAM_DRAW;
                    bufferUsage.frameCount = 100;
                }
                else{
                    bufferUsage.frameCount = 100;
                }
            } else {
                if(bufferUsage.bufferUsage !== BufferUsage.STATIC_DRAW){
                    if(bufferUsage.frameCount === 0){
                        usageChanged = true;
                        bufferUsage.bufferUsage = BufferUsage.STATIC_DRAW;
                    }
                    else{
                        bufferUsage.frameCount--;
                    }
                }
            }
        }
        return usageChanged;
    };

    PolylineCollection.prototype._createVertexArrays = function(context) {
        this._createVertexArray = false;
        this._destroyVertexArrays();
        this._sortPolylinesIntoBuckets();
        //stores all of the individual indices arrays.
        var totalIndices = [];
        var indices = [];

        //used to determine the vertexBuffer offset if the indicesArray goes over 64k.
        //if it's the same polyline while it goes over 64k, the offset needs to backtrack componentsPerAttribute * componentDatatype bytes
        //so that the polyline looks contiguous.
        //if the polyline ends at the 64k mark, then the offset is just 64k * componentsPerAttribute * componentDatatype
        var vertexBufferOffset = [0];
        totalIndices.push(indices);
        var offset = 0;
        var useDepthTest = (this.morphTime !== 0.0);
        var vertexArrayBuckets = [[]];
        var totalLength = 0;
        var polylineBuckets = this._polylineBuckets;
        var x;
        var bucket;
        for (x in polylineBuckets) {
            if (polylineBuckets.hasOwnProperty(x)) {
                bucket = polylineBuckets[x];
                bucket.updateRenderState(context, useDepthTest);
                totalLength += bucket.lengthOfPositions;
            }
        }
        if (totalLength > 0) {
            var positionArray = new Float32Array(totalLength * 3);
            var outlineColorArray = new Uint8Array(totalLength * 4);
            var colorArray = new Uint8Array(totalLength * 4);
            var pickColorArray = new Uint8Array(totalLength * 4);
            var showArray = new Uint8Array(totalLength);
            var position3DArray;

            var positionIndex = 0;
            var colorIndex = 0;
            var showIndex = 0;
            for (x in polylineBuckets) {
                if (polylineBuckets.hasOwnProperty(x)) {
                    bucket = polylineBuckets[x];
                    bucket.write(positionArray, colorArray, outlineColorArray, pickColorArray, showArray, positionIndex, showIndex, colorIndex, context);
                    if (this._mode === SceneMode.MORPHING) {
                        if (typeof position3DArray === 'undefined') {
                            position3DArray = new Float32Array(totalLength * 3);
                        }
                        bucket.writeForMorph(position3DArray, positionIndex);
                    }
                    var bucketLength = bucket.lengthOfPositions;
                    positionIndex += bucketLength * 3;
                    showIndex += bucketLength;
                    colorIndex += bucketLength * 4;
                    offset += bucket.updateIndices(totalIndices, vertexBufferOffset, vertexArrayBuckets, offset);
                }
            }
            this._positionBuffer = context.createVertexBuffer(positionArray, this._buffersUsage[POSITION_INDEX].bufferUsage);
            var position3DBuffer;
            if (typeof position3DArray !== 'undefined') {
                position3DBuffer = context.createVertexBuffer(position3DArray, this._buffersUsage[POSITION_INDEX].bufferUsage);
            }
            this._outlineColorBuffer = context.createVertexBuffer(outlineColorArray, this._buffersUsage[OUTLINE_COLOR_INDEX].bufferUsage);
            this._colorBuffer = context.createVertexBuffer(colorArray, this._buffersUsage[COLOR_INDEX].bufferUsage);
            this._pickColorBuffer = context.createVertexBuffer(pickColorArray, BufferUsage.STATIC_DRAW);
            this._showBuffer = context.createVertexBuffer(showArray, this._buffersUsage[SHOW_INDEX].bufferUsage);
            var colorSizeInBytes = 4 * Uint8Array.BYTES_PER_ELEMENT;
            var positionSizeInBytes = 3 * Float32Array.BYTES_PER_ELEMENT;
            var vbo = 0;
            var numberOfIndicesArrays = totalIndices.length;
            for ( var k = 0; k < numberOfIndicesArrays; ++k) {
                indices = totalIndices[k];
                if (indices.length > 0) {
                    var indicesArray = new Uint16Array(indices);
                    var indexBuffer = context.createIndexBuffer(indicesArray, BufferUsage.STATIC_DRAW, IndexDatatype.UNSIGNED_SHORT);
                    indexBuffer.setVertexArrayDestroyable(false);
                    vbo += vertexBufferOffset[k];
                    var vertexPositionBufferOffset = k * (positionSizeInBytes * SIXTYFOURK) - vbo * positionSizeInBytes;//componentsPerAttribute(3) * componentDatatype(4)
                    var vertexColorBufferOffset = k * (colorSizeInBytes * SIXTYFOURK) - vbo * colorSizeInBytes;
                    var vertexShowBufferOffset = k * SIXTYFOURK - vbo;
                    var attributes = [{
                        index : attributeIndices.position3D,
                        componentsPerAttribute : 3,
                        componentDatatype : ComponentDatatype.FLOAT,
                        offsetInBytes : vertexPositionBufferOffset
                    }, {
                        index : attributeIndices.position2D,
                        componentsPerAttribute : 3,
                        componentDatatype : ComponentDatatype.FLOAT,
                        offsetInBytes : vertexPositionBufferOffset
                    }, {
                        index : attributeIndices.color,
                        componentsPerAttribute : 4,
                        normalize : true,
                        componentDatatype : ComponentDatatype.UNSIGNED_BYTE,
                        vertexBuffer : this._colorBuffer,
                        offsetInBytes : vertexColorBufferOffset
                    }, {
                        index : attributeIndices.show,
                        componentsPerAttribute : 1,
                        componentDatatype : ComponentDatatype.UNSIGNED_BYTE,
                        vertexBuffer : this._showBuffer,
                        offsetInBytes : vertexShowBufferOffset
                    }];

                    var attributesOutlineColor = [{
                        index : attributeIndices.position3D,
                        componentsPerAttribute : 3,
                        componentDatatype : ComponentDatatype.FLOAT,
                        offsetInBytes : vertexPositionBufferOffset
                    }, {
                        index : attributeIndices.position2D,
                        componentsPerAttribute : 3,
                        componentDatatype : ComponentDatatype.FLOAT,
                        offsetInBytes : vertexPositionBufferOffset
                    }, {
                        index : attributeIndices.color,
                        componentsPerAttribute : 4,
                        normalize : true,
                        componentDatatype : ComponentDatatype.UNSIGNED_BYTE,
                        vertexBuffer : this._outlineColorBuffer,
                        offsetInBytes : vertexColorBufferOffset
                    }, {
                        index : attributeIndices.show,
                        componentsPerAttribute : 1,
                        componentDatatype : ComponentDatatype.UNSIGNED_BYTE,
                        vertexBuffer : this._showBuffer,
                        offsetInBytes : vertexShowBufferOffset
                    }];

                    var attributesPickColor = [{
                        index : attributeIndices.position3D,
                        componentsPerAttribute : 3,
                        componentDatatype : ComponentDatatype.FLOAT,
                        offsetInBytes : vertexPositionBufferOffset
                    }, {
                        index : attributeIndices.position2D,
                        componentsPerAttribute : 3,
                        componentDatatype : ComponentDatatype.FLOAT,
                        offsetInBytes : vertexPositionBufferOffset
                    }, {
                        index : attributeIndices.color,
                        componentsPerAttribute : 4,
                        normalize : true,
                        componentDatatype : ComponentDatatype.UNSIGNED_BYTE,
                        vertexBuffer : this._pickColorBuffer,
                        offsetInBytes : vertexColorBufferOffset
                    }, {
                        index : attributeIndices.show,
                        componentsPerAttribute : 1,
                        componentDatatype : ComponentDatatype.UNSIGNED_BYTE,
                        vertexBuffer : this._showBuffer,
                        offsetInBytes : vertexShowBufferOffset
                    }];

                    if (this._mode === SceneMode.SCENE3D) {
                        attributes[0].vertexBuffer = this._positionBuffer;
                        attributes[1].value = [0.0, 0.0];
                        attributesOutlineColor[0].vertexBuffer = this._positionBuffer;
                        attributesOutlineColor[1].value = [0.0, 0.0];
                        attributesPickColor[0].vertexBuffer = this._positionBuffer;
                        attributesPickColor[1].value = [0.0, 0.0];
                    } else if (this._mode === SceneMode.SCENE2D || this._mode === SceneMode.COLUMBUS_VIEW) {
                        attributes[0].value = [0.0, 0.0, 0.0];
                        attributes[1].vertexBuffer = this._positionBuffer;
                        attributesOutlineColor[0].value = [0.0, 0.0, 0.0];
                        attributesOutlineColor[1].vertexBuffer = this._positionBuffer;
                        attributesPickColor[0].value = [0.0, 0.0, 0.0];
                        attributesPickColor[1].vertexBuffer = this._positionBuffer;
                    } else {
                        attributes[0].vertexBuffer = position3DBuffer;
                        attributes[1].vertexBuffer = this._positionBuffer;
                        attributesOutlineColor[0].vertexBuffer = position3DBuffer;
                        attributesOutlineColor[1].vertexBuffer = this._positionBuffer;
                        attributesPickColor[0].vertexBuffer = position3DBuffer;
                        attributesPickColor[1].vertexBuffer = this._positionBuffer;
                    }
                    var va = context.createVertexArray(attributes, indexBuffer);
                    var vaOutlineColor = context.createVertexArray(attributesOutlineColor, indexBuffer);
                    var vaPickColor = context.createVertexArray(attributesPickColor, indexBuffer);

                    this._colorVertexArrays.push({
                        va : va,
                        buckets : vertexArrayBuckets[k]
                    });
                    this._outlineColorVertexArrays.push({
                        va : vaOutlineColor,
                        buckets : vertexArrayBuckets[k]
                    });
                    this._pickColorVertexArrays.push({
                        va : vaPickColor,
                        buckets : vertexArrayBuckets[k]
                    });
                }
            }
        }
    };

    PolylineCollection.prototype._sortPolylinesIntoBuckets = function() {
        var polylineBuckets = this._polylineBuckets = {};
        var polylines = this._polylines;
        var length = polylines.length;
        for ( var i = 0; i < length; ++i) {
            var p = polylines[i];
            var outlineWidth = p.getOutlineWidth();
            var width = p.getWidth();
            var hash = 'OL' + outlineWidth + 'W' + width;
            var value = polylineBuckets[hash];
            if (typeof value === 'undefined') {
                value = polylineBuckets[hash] = new PolylineBucket(outlineWidth, width, this._mode, this._projection, this._modelMatrix);
            }
            value.addPolyline(p);
        }
    };

    PolylineCollection.prototype._updateMode = function(sceneState) {
        var mode = sceneState.mode;
        var projection = sceneState.scene2D.projection;
        if (this._mode !== mode && typeof mode.morphTime !== 'undefined') {
            this.morphTime = mode.morphTime;
        }
        if (this._mode !== mode || (this._projection !== projection) || (!this._modelMatrix.equals(this.modelMatrix))) {
            this._mode = mode;
            this._projection = projection;
            this._modelMatrix = this.modelMatrix.clone();
            switch (mode) {
            case SceneMode.SCENE3D:
                this._drawUniformsOne = this._drawUniformsOne3D;
                this._drawUniformsTwo = this._drawUniformsTwo3D;
                this._drawUniformsThree = this._drawUniformsThree3D;
                this._pickUniforms = this._pickUniforms3D;
                break;
            case SceneMode.SCENE2D:
            case SceneMode.COLUMBUS_VIEW:
                this._drawUniformsOne = this._drawUniformsOne2D;
                this._drawUniformsTwo = this._drawUniformsTwo2D;
                this._drawUniformsThree = this._drawUniformsThree2D;
                this._pickUniforms = this._pickUniforms2D;
                break;
            }
            this._createVertexArray = true;
        }
    };

    PolylineCollection.prototype._getModelMatrix = function(mode) {
        switch (mode) {
        case SceneMode.SCENE3D:
            return this.modelMatrix;

        case SceneMode.SCENE2D:
        case SceneMode.COLUMBUS_VIEW:
            return this.modelMatrix;

        case SceneMode.MORPHING:
            return Matrix4.IDENTITY;
        }
    };

    PolylineCollection.prototype._removePolylines = function() {
        if (this._polylinesRemoved) {
            this._polylinesRemoved = false;

            var polylines = [];

            var length = this._polylines.length;
            for ( var i = 0, j = 0; i < length; ++i) {
                var polyline = this._polylines[i];
                if (polyline) {
                    polyline._index = j++;
                    polylines.push(polyline);
                }
            }

            this._polylines = polylines;
        }
    };

    PolylineCollection.prototype._destroyVertexArrays = function() {
        var length = this._colorVertexArrays.length;
        for ( var t = 0; t < length; ++t) {
            this._colorVertexArrays[t].va.destroy();
            this._pickColorVertexArrays[t].va.destroy();
            this._outlineColorVertexArrays[t].va.destroy();
        }
        this._colorVertexArrays.length = 0;
        this._pickColorVertexArrays.length = 0;
        this._outlineColorVertexArrays.length = 0;
    };

    PolylineCollection.prototype._updatePolyline = function(propertyChanged, polyline) {
        this._polylinesUpdated = true;
        this._polylinesToUpdate.push(polyline);
        ++this._propertiesChanged[propertyChanged];
    };

    PolylineCollection.prototype._destroyPolylines = function() {
        var polylines = this._polylines;
        var length = polylines.length;
        for ( var i = 0; i < length; ++i) {
            if (polylines[i]) {
                polylines[i]._destroy();
            }
        }
    };

    /**
     * @private
     */
    function VertexArrayBucketLocator(count, offset, bucket) {
        this.count = count;
        this.offset = offset;
        this.rsOne = bucket.rsOne;
        this.rsTwo = bucket.rsTwo;
        this.rsThree = bucket.rsThree;
        this.rsPick = bucket.rsPick;
    }

    /**
     * @private
     */
    var PolylineBucket = function(outlineWidth, width, mode, projection, modelMatrix) {
        this.width = width;
        this.outlineWidth = outlineWidth;
        this.polylines = [];
        this.lengthOfPositions = 0;
        this.rsOne = undefined;
        this.rsTwo = undefined;
        this.rsThree = undefined;
        this.rsPick = undefined;
        this.mode = mode;
        this.projection = projection;
        this.ellipsoid = projection.getEllipsoid();
        this.modelMatrix = modelMatrix;
    };

    /**
     * @private
     */
    PolylineBucket.prototype.addPolyline = function(p) {
        var polylines = this.polylines;
        polylines.push(p);
        p._actualLength = this.getPolylinePositionsLength(p);
        this.lengthOfPositions += p._actualLength;
        p._bucket = this;
    };

    /**
     * @private
     */
    PolylineBucket.prototype.updateRenderState = function(context, useDepthTest) {
        var rsOne = this.rsOne || context.createRenderState({
            colorMask : {
                red : false,
                green : false,
                blue : false,
                alpha : false
            },
            lineWidth : 1,
            blending : BlendingState.ALPHA_BLEND,
            stencilTest : {
                enabled : true,
                frontFunction : StencilFunction.ALWAYS,
                backFunction : StencilFunction.ALWAYS,
                reference : 0,
                mask : ~0,
                frontOperation : {
                    fail : StencilOperation.REPLACE,
                    zFail : StencilOperation.REPLACE,
                    zPass : StencilOperation.REPLACE
                },
                backOperation : {
                    fail : StencilOperation.REPLACE,
                    zFail : StencilOperation.REPLACE,
                    zPass : StencilOperation.REPLACE
                }
            }
        });
        rsOne.depthMask = !useDepthTest;
        rsOne.depthTest.enabled = useDepthTest;
        rsOne.lineWidth = this.width + this.outlineWidth;
        this.rsOne = rsOne;
        var rsTwo = this.rsTwo || context.createRenderState({
            lineWidth : 1,
            depthMask : false,
            blending : BlendingState.ALPHA_BLEND,
            stencilTest : {
                enabled : true,
                frontFunction : StencilFunction.ALWAYS,
                backFunction : StencilFunction.ALWAYS,
                reference : 1,
                mask : ~0,
                frontOperation : {
                    fail : StencilOperation.KEEP,
                    zFail : StencilOperation.KEEP,
                    zPass : StencilOperation.REPLACE
                },
                backOperation : {
                    fail : StencilOperation.KEEP,
                    zFail : StencilOperation.KEEP,
                    zPass : StencilOperation.REPLACE
                }
            }
        });
        rsTwo.depthTest.enabled = useDepthTest;
        rsTwo.lineWidth = this.width;
        this.rsTwo = rsTwo;
        var rsThree = this.rsThree || context.createRenderState({
            lineWidth : 1,
            depthMask : false,
            blending : BlendingState.ALPHA_BLEND,
            stencilTest : {
                enabled : true,
                frontFunction : StencilFunction.NOT_EQUAL,
                backFunction : StencilFunction.NOT_EQUAL,
                reference : 1,
                mask : ~0,
                frontOperation : {
                    fail : StencilOperation.KEEP,
                    zFail : StencilOperation.KEEP,
                    zPass : StencilOperation.KEEP
                },
                backOperation : {
                    fail : StencilOperation.KEEP,
                    zFail : StencilOperation.KEEP,
                    zPass : StencilOperation.KEEP
                }
            }
        });
        rsThree.lineWidth = this.width + this.outlineWidth;
        rsThree.depthTest.enabled = useDepthTest;
        this.rsThree = rsThree;
    };

    /**
     * @private
     */
    PolylineBucket.prototype.getSegments = function(polyline){
        return PolylinePipeline.wrapLongitude(this.ellipsoid, polyline.getPositions());
    };

    /**
     * @private
     */
    PolylineBucket.segmentsLengthChanged = function(segments, polyline) {
        var pSegments = polyline._segments;
        if (typeof pSegments !== 'undefined') {
            var numberOfSegments = segments.length;
            if (numberOfSegments !== pSegments.length) {
                return true;
            }
            for ( var i = 0; i < numberOfSegments; ++i) {
                if (segments[i].length !== pSegments[i].length) {
                    return true;
                }
            }
            return false;
        }
        return true;
    };

    /**
     * @private
     */
    PolylineBucket.prototype.getPolylinePositionsLength = function(polyline) {
        if (this.mode === SceneMode.SCENE3D) {
            return polyline.getPositions().length;
        }
<<<<<<< HEAD

        var ellipsoid = this.ellipsoid;
        var positions = polyline.getPositions();

        if (Cartesian3.dot(Cartesian3.UNIT_X, polyline._boundingVolume.center) > 0 || polyline._boundingVolume.intersect(Cartesian4.UNIT_Y) !== Intersect.INTERSECTING) {
            return polyline.getPositions().length;
        }

        var segments = PolylinePipeline.wrapLongitude(ellipsoid, positions);
=======
        var segments = this.getSegments(polyline);
>>>>>>> a0d39b1a
        polyline._segments = segments;
        var numberOfSegments = segments.length;
        var length = 0;
        for ( var i = 0; i < numberOfSegments; ++i) {
            var segment = segments[i];
            var segmentLength = segment.length;
            length += segmentLength;
        }
        return length;
    };

    /**
     * @private
     */
    PolylineBucket.prototype.write = function(positionArray, colorArray, outlineColorArray, pickColorArray, showArray, positionIndex, showIndex, colorIndex, context) {
        var polylines = this.polylines;
        var length = polylines.length;
        for ( var i = 0; i < length; ++i) {
            var polyline = polylines[i];
            var color = polyline.getColor();
            var show = polyline.getShow();
            var outlineColor = polyline.getOutlineColor();
            var pickColor = polyline.getPickId(context).unnormalizedRgb;
            var positions = this._getPositions(polyline);
            var positionsLength = positions.length;
            for ( var j = 0; j < positionsLength; ++j) {
                var position = positions[j];
                positionArray[positionIndex] = position.x;
                positionArray[positionIndex + 1] = position.y;
                positionArray[positionIndex + 2] = position.z;
                outlineColorArray[colorIndex] = Color.floatToByte(outlineColor.red);
                outlineColorArray[colorIndex + 1] = Color.floatToByte(outlineColor.green);
                outlineColorArray[colorIndex + 2] = Color.floatToByte(outlineColor.blue);
                outlineColorArray[colorIndex + 3] = Color.floatToByte(outlineColor.alpha);
                colorArray[colorIndex] = Color.floatToByte(color.red);
                colorArray[colorIndex + 1] = Color.floatToByte(color.green);
                colorArray[colorIndex + 2] = Color.floatToByte(color.blue);
                colorArray[colorIndex + 3] = Color.floatToByte(color.alpha);
                pickColorArray[colorIndex] = pickColor.red;
                pickColorArray[colorIndex + 1] = pickColor.green;
                pickColorArray[colorIndex + 2] = pickColor.blue;
                pickColorArray[colorIndex + 3] = 255;
                showArray[showIndex++] = show;
                positionIndex += 3;
                colorIndex += 4;
            }
        }
    };

    /**
     * @private
     */
    PolylineBucket.prototype.writeForMorph = function(positionArray, positionIndex) {
        var polylines = this.polylines;
        var length = polylines.length;
        for ( var i = 0; i < length; ++i) {
            var polyline = polylines[i];
            var positions = polyline.getPositions();
<<<<<<< HEAD

            if (Cartesian3.dot(Cartesian3.UNIT_X, polyline._boundingVolume.center) < 0 && polyline._boundingVolume.intersect(Cartesian4.UNIT_Y) === Intersect.INTERSECTING) {
                var segments = PolylinePipeline.wrapLongitude(this.ellipsoid, positions);

                var numberOfSegments = segments.length;
                for ( var j = 0; j < numberOfSegments; ++j) {
                    var segment = segments[j];
                    var segmentLength = segment.length;
                    var startN = ((j === 0) || (segmentLength === 2)) ? 0 : 1;
                    for ( var n = startN; n < segmentLength; ++n) {
                        positionArray[positionIndex] = positions[segment[n].index].x;
                        positionArray[positionIndex + 1] = positions[segment[n].index].y;
                        positionArray[positionIndex + 2] = positions[segment[n].index].z;
                        positionIndex += 3;
                    }
                }
            } else {
                var numberOfSegments = positions.length;
                for ( var j = 0; j < numberOfSegments; ++j) {
                    positionArray[positionIndex] = positions[j].x;
                    positionArray[positionIndex + 1] = positions[j].y;
                    positionArray[positionIndex + 2] = positions[j].z;
=======
            var segments = PolylinePipeline.wrapLongitude(this.ellipsoid, positions);
            var numberOfSegments = segments.length;
            for ( var j = 0; j < numberOfSegments; ++j) {
                var segment = segments[j];
                var segmentLength = segment.length;
                for ( var n = 0; n < segmentLength; ++n) {
                    positionArray[positionIndex] = positions[segment[n].index].x;
                    positionArray[positionIndex + 1] = positions[segment[n].index].y;
                    positionArray[positionIndex + 2] = positions[segment[n].index].z;
>>>>>>> a0d39b1a
                    positionIndex += 3;
                }
            }
        }
    };

    /**
     * @private
     */
    PolylineBucket.prototype._updateIndices3D = function(totalIndices, vertexBufferOffset, vertexArrayBuckets, offset) {
        var vaCount = vertexArrayBuckets.length - 1;
        var bucketLocator = new VertexArrayBucketLocator(0, offset, this);
        vertexArrayBuckets[vaCount].push(bucketLocator);
        var count = 0;
        var indices = totalIndices[totalIndices.length - 1];
        var indicesCount = 0;
        if (indices.length > 0) {
            indicesCount = indices[indices.length - 1] + 1;
        }
        var polylines = this.polylines;
        var length = polylines.length;
        for ( var i = 0; i < length; ++i) {
            var polyline = polylines[i];
            var positions = polyline.getPositions();
            var positionsLength = positions.length;
            if(positions.length > 0){
                for ( var j = 0; j < positionsLength; ++j) {
                    if (j !== positionsLength - 1) {
                        if (indicesCount === SIXTYFOURK - 1) {
                            vertexBufferOffset.push(1);
                            indices = [];
                            totalIndices.push(indices);
                            indicesCount = 0;
                            bucketLocator.count = count;
                            count = 0;
                            offset = 0;
                            bucketLocator = new VertexArrayBucketLocator(0, 0, this);
                            vertexArrayBuckets[++vaCount] = [bucketLocator];
                        }
                        count += 2;
                        offset += 2;
                        indices.push(indicesCount++);
                        indices.push(indicesCount);
                    }
                }
                if (indicesCount < SIXTYFOURK - 1) {
                    indicesCount++;
                } else {
                    vertexBufferOffset.push(0);
                    indices = [];
                    totalIndices.push(indices);
                    indicesCount = 0;
                    bucketLocator.count = count;
                    offset = 0;
                    count = 0;
                    bucketLocator = new VertexArrayBucketLocator(0, 0, this);
                    vertexArrayBuckets[++vaCount] = [bucketLocator];
                }
            }
            polyline._clean();
        }
        bucketLocator.count = count;
        return offset;
    };

    /**
     * @private
     */
    PolylineBucket.prototype._updateIndices2D = function(totalIndices, vertexBufferOffset, vertexArrayBuckets, offset) {
        var vaCount = vertexArrayBuckets.length - 1;
        var bucketLocator = new VertexArrayBucketLocator(0, offset, this);
        vertexArrayBuckets[vaCount].push(bucketLocator);
        var count = 0;
        var indices = totalIndices[totalIndices.length - 1];
        var indicesCount = 0;
        if (indices.length > 0) {
            indicesCount = indices[indices.length - 1] + 1;
        }
        var polylines = this.polylines;
        var length = polylines.length;
        for ( var i = 0; i < length; ++i) {
            var polyline = polylines[i];

            var segments = polyline._segments;
<<<<<<< HEAD
            if (typeof segments !== 'undefined') {
                var numberOfSegments = segments.length;
                for ( var k = 0; k < numberOfSegments; ++k) {
                    var segment = segments[k];
                    var segmentLength = segment.length;
                    var startN = ((k === 0) || (segmentLength === 2)) ? 0 : 1;
                    for ( var n = startN; n < segmentLength; ++n) {
=======
            var numberOfSegments = segments.length;
            if(numberOfSegments > 0){
                for ( var k = 0; k < numberOfSegments; ++k) {
                    var segment = segments[k];
                    var segmentLength = segment.length;
                    for ( var n = 0; n < segmentLength; ++n) {
>>>>>>> a0d39b1a
                        if (n !== segmentLength - 1) {
                            if (indicesCount === SIXTYFOURK - 1) {
                                vertexBufferOffset.push(1);
                                indices = [];
                                totalIndices.push(indices);
                                indicesCount = 0;
                                bucketLocator.count = count;
                                count = 0;
                                offset = 0;
                                bucketLocator = new VertexArrayBucketLocator(0, 0, this);
                                vertexArrayBuckets[++vaCount] = [bucketLocator];
                            }
                            count += 2;
                            offset += 2;
                            indices.push(indicesCount++);
                            indices.push(indicesCount);
<<<<<<< HEAD
                        }
                    }
                    if (k !== numberOfSegments - 1) {
                        indicesCount++;
                    }
                }
            } else {
                var positions = polyline.getPositions();
                var positionsLength = positions.length;
                for ( var j = 0; j < positionsLength; ++j) {
                    if (j !== positionsLength - 1) {
                        if (indicesCount === SIXTYFOURK - 1) {
                            vertexBufferOffset.push(1);
                            indices = [];
                            totalIndices.push(indices);
                            indicesCount = 0;
                            bucketLocator.count = count;
                            count = 0;
                            offset = 0;
                            bucketLocator = new VertexArrayBucketLocator(0, 0, this);
                            vertexArrayBuckets[++vaCount] = [bucketLocator];
=======
>>>>>>> a0d39b1a
                        }
                    }
                    if (k !== numberOfSegments - 1) {
                        indicesCount++;
                    }
                }
<<<<<<< HEAD
=======

                if (indicesCount < SIXTYFOURK - 1) {
                    indicesCount++;
                } else {
                    vertexBufferOffset.push(0);
                    indices = [];
                    totalIndices.push(indices);
                    indicesCount = 0;
                    bucketLocator.count = count;
                    offset = 0;
                    count = 0;
                    bucketLocator = new VertexArrayBucketLocator(0, 0, this);
                    vertexArrayBuckets[++vaCount] = [bucketLocator];
                }
>>>>>>> a0d39b1a
            }
            polyline._clean();
        }
        bucketLocator.count = count;
        return offset;
    };

    /**
     * @private
     */
    PolylineBucket.prototype.updateIndices = function(totalIndices, vertexBufferOffset, vertexArrayBuckets, offset) {
        if (this.mode === SceneMode.SCENE3D) {
            return this._updateIndices3D(totalIndices, vertexBufferOffset, vertexArrayBuckets, offset);
        }
        return this._updateIndices2D(totalIndices, vertexBufferOffset, vertexArrayBuckets, offset);
    };

    /**
     * @private
     */
    PolylineBucket.prototype._getPolylineStartIndex = function(polyline) {
        var polylines = this.polylines;
        var positionIndex = 0;
        var length = polylines.length;
        for ( var i = 0; i < length; ++i) {
            var p = polylines[i];
            if (p === polyline) {
                break;
            }
            positionIndex += p._actualLength;
        }
        return positionIndex;
    };

    /**
     * @private
     */
    PolylineBucket.prototype._getPositions = function(polyline) {
        var positions = polyline.getPositions();

        if (positions.length > 0) {
            if (typeof polyline._collection._boundingVolume === 'undefined') {
                polyline._collection._boundingVolume = polyline._boundingVolume.clone();
            } else {
                polyline._collection._boundingVolume.union(polyline._boundingVolume, polyline._collection._boundingVolume);
            }
        }

        if (this.mode === SceneMode.SCENE3D) {
            return positions;
        }
        var ellipsoid = this.ellipsoid;
        var projection = this.projection;
        var newPositions = [];
        var modelMatrix = this.modelMatrix;

        var segments = polyline._segments;
        if (typeof segments !== 'undefined') {
            var numberOfSegments = segments.length;

<<<<<<< HEAD
            for ( var i = 0; i < numberOfSegments; ++i) {
                var segment = segments[i];
                var segmentLength = segment.length;
                var startN = ((i === 0) || (segmentLength === 2)) ? 0 : 1;
                for ( var n = startN; n < segmentLength; ++n) {
                    var position = segment[n].cartesian;
                    var p = modelMatrix.multiplyByVector(new Cartesian4(position.x, position.y, position.z, 1.0));
                    newPositions.push(projection.project(ellipsoid.cartesianToCartographic(Cartesian3.fromCartesian4(p))));
                }
            }
        } else {
            var length = positions.length;
            for ( var n = 0; n < length; ++n) {
                var position = positions[n];
=======
        for ( var i = 0; i < numberOfSegments; ++i) {
            var segment = segments[i];
            var segmentLength = segment.length;
            for ( var n = 0; n < segmentLength; ++n) {
                var position = segment[n].cartesian;
>>>>>>> a0d39b1a
                var p = modelMatrix.multiplyByVector(new Cartesian4(position.x, position.y, position.z, 1.0));
                newPositions.push(projection.project(ellipsoid.cartesianToCartographic(Cartesian3.fromCartesian4(p))));
            }
        }

        if (newPositions.length > 0) {
            polyline._boundingVolume2D = BoundingSphere.fromPoints(newPositions);
            polyline._boundingVolume2D.center = new Cartesian3(polyline._boundingVolume2D.center.z, polyline._boundingVolume2D.center.x, polyline._boundingVolume2D.center.y);
            if (typeof polyline._collection._boundingVolume2D === 'undefined') {
                polyline._collection._boundingVolume2D = polyline._boundingVolume2D.clone();
            } else {
                polyline._collection._boundingVolume2D.union(polyline._boundingVolume2D, polyline._collection._boundingVolume2D);
            }

            polyline._boundingRectangle = BoundingRectangle.fromPoints(newPositions);
            if (typeof polyline._collection._boundingRectangle === 'undefined') {
                polyline._collection._boundingRectangle = polyline._boundingRectangle.clone();
            } else {
                polyline._collection._boundingRectangle.union(polyline._boundingRectangle, polyline._collection._boundingRectangle);
            }
        }

        return newPositions;
    };

    /**
     * @private
     */
    PolylineBucket.prototype.writePositionsUpdate = function(positionIndex, polyline, buffer) {
        var positionsLength = polyline._actualLength;
        if (positionsLength) {
            positionIndex += this._getPolylineStartIndex(polyline);
            var positionsArray = new Float32Array(positionsLength * 3);
            var index = 0;
            var positions = this._getPositions(polyline);
            for ( var i = 0; i < positionsLength; ++i) {
                var position = positions[i];
                positionsArray[index] = position.x;
                positionsArray[index + 1] = position.y;
                positionsArray[index + 2] = position.z;
                index += 3;
            }

            buffer.copyFromArrayView(positionsArray, 12 * positionIndex);
        }
    };

    /**
     * @private
     */
    PolylineBucket.prototype.writeColorUpdate = function(positionIndex, polyline, buffer) {
        var positionsLength = polyline._actualLength;
        if (positionsLength) {
            positionIndex += this._getPolylineStartIndex(polyline);

            var index = 0;
            var color = polyline.getColor();
            var red = Color.floatToByte(color.red);
            var green = Color.floatToByte(color.green);
            var blue = Color.floatToByte(color.blue);
            var alpha = Color.floatToByte(color.alpha);
            var colorsArray = new Uint8Array(positionsLength * 4);
            for ( var j = 0; j < positionsLength; ++j) {
                colorsArray[index] = red;
                colorsArray[index + 1] = green;
                colorsArray[index + 2] = blue;
                colorsArray[index + 3] = alpha;
                index += 4;
            }
            buffer.copyFromArrayView(colorsArray, 4 * positionIndex);
        }
    };

    /**
     * @private
     */
    PolylineBucket.prototype.writeShowUpdate = function(positionIndex, polyline, buffer) {
        var positionsLength = polyline._actualLength;
        if (positionsLength) {
            positionIndex += this._getPolylineStartIndex(polyline);
            var show = polyline.getShow();
            var showArray = new Uint8Array(positionsLength);
            for ( var j = 0; j < positionsLength; ++j) {
                showArray[j] = show;
            }
            buffer.copyFromArrayView(showArray, positionIndex);
        }
    };

    return PolylineCollection;
});<|MERGE_RESOLUTION|>--- conflicted
+++ resolved
@@ -1138,10 +1138,19 @@
         this.rsThree = rsThree;
     };
 
+    function intersectsIDL(polyline) {
+        return Cartesian3.dot(Cartesian3.UNIT_X, polyline._boundingVolume.center) > 0 ||
+            polyline._boundingVolume.intersect(Cartesian4.UNIT_Y) !== Intersect.INTERSECTING;
+    }
+
     /**
      * @private
      */
-    PolylineBucket.prototype.getSegments = function(polyline){
+    PolylineBucket.prototype.getSegments = function(polyline) {
+        if (intersectsIDL(polyline)) {
+            return undefined;
+        }
+
         return PolylinePipeline.wrapLongitude(this.ellipsoid, polyline.getPositions());
     };
 
@@ -1149,6 +1158,10 @@
      * @private
      */
     PolylineBucket.segmentsLengthChanged = function(segments, polyline) {
+        if (typeof segments === 'undefined') {
+            return polyline.getPositions().length !== poyline._actualLength;
+        }
+
         var pSegments = polyline._segments;
         if (typeof pSegments !== 'undefined') {
             var numberOfSegments = segments.length;
@@ -1172,19 +1185,12 @@
         if (this.mode === SceneMode.SCENE3D) {
             return polyline.getPositions().length;
         }
-<<<<<<< HEAD
-
-        var ellipsoid = this.ellipsoid;
-        var positions = polyline.getPositions();
-
-        if (Cartesian3.dot(Cartesian3.UNIT_X, polyline._boundingVolume.center) > 0 || polyline._boundingVolume.intersect(Cartesian4.UNIT_Y) !== Intersect.INTERSECTING) {
+
+        var segments = this.getSegments(polyline);
+        if (typeof segments === 'undefined') {
             return polyline.getPositions().length;
         }
 
-        var segments = PolylinePipeline.wrapLongitude(ellipsoid, positions);
-=======
-        var segments = this.getSegments(polyline);
->>>>>>> a0d39b1a
         polyline._segments = segments;
         var numberOfSegments = segments.length;
         var length = 0;
@@ -1243,17 +1249,14 @@
         for ( var i = 0; i < length; ++i) {
             var polyline = polylines[i];
             var positions = polyline.getPositions();
-<<<<<<< HEAD
-
-            if (Cartesian3.dot(Cartesian3.UNIT_X, polyline._boundingVolume.center) < 0 && polyline._boundingVolume.intersect(Cartesian4.UNIT_Y) === Intersect.INTERSECTING) {
+
+            if (intersectsIDL(polyline)) {
                 var segments = PolylinePipeline.wrapLongitude(this.ellipsoid, positions);
-
                 var numberOfSegments = segments.length;
                 for ( var j = 0; j < numberOfSegments; ++j) {
                     var segment = segments[j];
                     var segmentLength = segment.length;
-                    var startN = ((j === 0) || (segmentLength === 2)) ? 0 : 1;
-                    for ( var n = startN; n < segmentLength; ++n) {
+                    for ( var n = 0; n < segmentLength; ++n) {
                         positionArray[positionIndex] = positions[segment[n].index].x;
                         positionArray[positionIndex + 1] = positions[segment[n].index].y;
                         positionArray[positionIndex + 2] = positions[segment[n].index].z;
@@ -1266,17 +1269,6 @@
                     positionArray[positionIndex] = positions[j].x;
                     positionArray[positionIndex + 1] = positions[j].y;
                     positionArray[positionIndex + 2] = positions[j].z;
-=======
-            var segments = PolylinePipeline.wrapLongitude(this.ellipsoid, positions);
-            var numberOfSegments = segments.length;
-            for ( var j = 0; j < numberOfSegments; ++j) {
-                var segment = segments[j];
-                var segmentLength = segment.length;
-                for ( var n = 0; n < segmentLength; ++n) {
-                    positionArray[positionIndex] = positions[segment[n].index].x;
-                    positionArray[positionIndex + 1] = positions[segment[n].index].y;
-                    positionArray[positionIndex + 2] = positions[segment[n].index].z;
->>>>>>> a0d39b1a
                     positionIndex += 3;
                 }
             }
@@ -1359,45 +1351,50 @@
         var length = polylines.length;
         for ( var i = 0; i < length; ++i) {
             var polyline = polylines[i];
-
             var segments = polyline._segments;
-<<<<<<< HEAD
+
             if (typeof segments !== 'undefined') {
                 var numberOfSegments = segments.length;
-                for ( var k = 0; k < numberOfSegments; ++k) {
-                    var segment = segments[k];
-                    var segmentLength = segment.length;
-                    var startN = ((k === 0) || (segmentLength === 2)) ? 0 : 1;
-                    for ( var n = startN; n < segmentLength; ++n) {
-=======
-            var numberOfSegments = segments.length;
-            if(numberOfSegments > 0){
-                for ( var k = 0; k < numberOfSegments; ++k) {
-                    var segment = segments[k];
-                    var segmentLength = segment.length;
-                    for ( var n = 0; n < segmentLength; ++n) {
->>>>>>> a0d39b1a
-                        if (n !== segmentLength - 1) {
-                            if (indicesCount === SIXTYFOURK - 1) {
-                                vertexBufferOffset.push(1);
-                                indices = [];
-                                totalIndices.push(indices);
-                                indicesCount = 0;
-                                bucketLocator.count = count;
-                                count = 0;
-                                offset = 0;
-                                bucketLocator = new VertexArrayBucketLocator(0, 0, this);
-                                vertexArrayBuckets[++vaCount] = [bucketLocator];
+                if(numberOfSegments > 0){
+                    for ( var k = 0; k < numberOfSegments; ++k) {
+                        var segment = segments[k];
+                        var segmentLength = segment.length;
+                        for ( var n = 0; n < segmentLength; ++n) {
+                            if (n !== segmentLength - 1) {
+                                if (indicesCount === SIXTYFOURK - 1) {
+                                    vertexBufferOffset.push(1);
+                                    indices = [];
+                                    totalIndices.push(indices);
+                                    indicesCount = 0;
+                                    bucketLocator.count = count;
+                                    count = 0;
+                                    offset = 0;
+                                    bucketLocator = new VertexArrayBucketLocator(0, 0, this);
+                                    vertexArrayBuckets[++vaCount] = [bucketLocator];
+                                }
+                                count += 2;
+                                offset += 2;
+                                indices.push(indicesCount++);
+                                indices.push(indicesCount);
                             }
-                            count += 2;
-                            offset += 2;
-                            indices.push(indicesCount++);
-                            indices.push(indicesCount);
-<<<<<<< HEAD
+                        }
+                        if (k !== numberOfSegments - 1) {
+                            indicesCount++;
                         }
                     }
-                    if (k !== numberOfSegments - 1) {
+
+                    if (indicesCount < SIXTYFOURK - 1) {
                         indicesCount++;
+                    } else {
+                        vertexBufferOffset.push(0);
+                        indices = [];
+                        totalIndices.push(indices);
+                        indicesCount = 0;
+                        bucketLocator.count = count;
+                        offset = 0;
+                        count = 0;
+                        bucketLocator = new VertexArrayBucketLocator(0, 0, this);
+                        vertexArrayBuckets[++vaCount] = [bucketLocator];
                     }
                 }
             } else {
@@ -1415,16 +1412,13 @@
                             offset = 0;
                             bucketLocator = new VertexArrayBucketLocator(0, 0, this);
                             vertexArrayBuckets[++vaCount] = [bucketLocator];
-=======
->>>>>>> a0d39b1a
                         }
+                        count += 2;
+                        offset += 2;
+                        indices.push(indicesCount++);
+                        indices.push(indicesCount);
                     }
-                    if (k !== numberOfSegments - 1) {
-                        indicesCount++;
-                    }
-                }
-<<<<<<< HEAD
-=======
+                }
 
                 if (indicesCount < SIXTYFOURK - 1) {
                     indicesCount++;
@@ -1439,7 +1433,6 @@
                     bucketLocator = new VertexArrayBucketLocator(0, 0, this);
                     vertexArrayBuckets[++vaCount] = [bucketLocator];
                 }
->>>>>>> a0d39b1a
             }
             polyline._clean();
         }
@@ -1491,21 +1484,20 @@
         if (this.mode === SceneMode.SCENE3D) {
             return positions;
         }
+
         var ellipsoid = this.ellipsoid;
         var projection = this.projection;
         var newPositions = [];
         var modelMatrix = this.modelMatrix;
-
         var segments = polyline._segments;
+
         if (typeof segments !== 'undefined') {
             var numberOfSegments = segments.length;
 
-<<<<<<< HEAD
             for ( var i = 0; i < numberOfSegments; ++i) {
                 var segment = segments[i];
                 var segmentLength = segment.length;
-                var startN = ((i === 0) || (segmentLength === 2)) ? 0 : 1;
-                for ( var n = startN; n < segmentLength; ++n) {
+                for ( var n = 0; n < segmentLength; ++n) {
                     var position = segment[n].cartesian;
                     var p = modelMatrix.multiplyByVector(new Cartesian4(position.x, position.y, position.z, 1.0));
                     newPositions.push(projection.project(ellipsoid.cartesianToCartographic(Cartesian3.fromCartesian4(p))));
@@ -1515,13 +1507,6 @@
             var length = positions.length;
             for ( var n = 0; n < length; ++n) {
                 var position = positions[n];
-=======
-        for ( var i = 0; i < numberOfSegments; ++i) {
-            var segment = segments[i];
-            var segmentLength = segment.length;
-            for ( var n = 0; n < segmentLength; ++n) {
-                var position = segment[n].cartesian;
->>>>>>> a0d39b1a
                 var p = modelMatrix.multiplyByVector(new Cartesian4(position.x, position.y, position.z, 1.0));
                 newPositions.push(projection.project(ellipsoid.cartesianToCartographic(Cartesian3.fromCartesian4(p))));
             }
