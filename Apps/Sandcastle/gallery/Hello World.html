<!DOCTYPE html>
<html lang="en">
<head>
    <meta charset="utf-8">
    <meta http-equiv="X-UA-Compatible" content="IE=Edge,chrome=1">  <!-- Use Chrome Frame in IE -->
    <meta name="viewport" content="width=device-width, height=device-height, initial-scale=1, maximum-scale=1, minimum-scale=1, user-scalable=no">
    <meta name="description" content="A starting point for creating Cesium applications (uses Bing imagery).">
    <title>Cesium Demo</title>
    <script type="text/javascript" src="../Sandcastle-header.js"></script>
    <script type="text/javascript" src="../../../ThirdParty/requirejs-1.0.8/require.js"></script>
    <script type="text/javascript">
    require({
<<<<<<< HEAD
        baseUrl : '../../..',
        packages: [
            { name: 'dojo', location: 'ThirdParty/dojo-release-1.7.2-src/dojo' },
            { name: 'dijit', location: 'ThirdParty/dojo-release-1.7.2-src/dijit' },
            { name: 'dojox', location: 'ThirdParty/dojo-release-1.7.2-src/dojox' },
            { name: 'Source', location: 'Source' },
            { name: 'Core', location: 'Source/Core' },
            { name: 'DynamicScene', location: 'Source/DynamicScene' },
            { name: 'Renderer', location: 'Source/Renderer' },
            { name: 'Scene', location: 'Source/Scene' },
            { name: 'Shaders', location: 'Source/Shaders' },
            { name: 'ThirdParty', location: 'Source/ThirdParty' },
            { name: 'Widgets', location: 'Source/Widgets' },
            { name: 'Workers', location: 'Source/Workers' }
        ]
=======
        baseUrl : '../../../Source'
>>>>>>> d69fe79f
    });
    </script>
</head>
<body data-sandcastle-bucket="bucket-requirejs.html" data-sandcastle-title="Cesium + require.js">
<style>
    body {
        background: #000;
        color: #eee;
        font-family: sans-serif;
        font-size: 9pt;
        padding: 0;
        margin: 0;
        width: 100%;
        height: 100%;
        overflow: hidden;
    }
    .fullSize {
        display: block;
        position: absolute;
        top: 0;
        left: 0;
        border: none;
        width: 100%;
        height: 100%;
        z-index: -1;
    }
    #toolbar {
        margin: 5px;
        padding: 2px 5px;
        position: absolute;
    }
</style>

<div id="cesiumContainer" class="fullSize"></div>
<div id="toolbar">Loading, please wait...</div>
<script id="cesium_sandcastle_script">
require([
    'Cesium'
], function (
    Cesium
) {
    "use strict";

    //A real application should require only the subset of modules that
    //are actually used, instead of requiring the Cesium module, which
    //includes everything.

    var canvas = document.createElement('canvas');
    canvas.className = 'fullSize';
    document.getElementById('cesiumContainer').appendChild(canvas);
    var ellipsoid = Cesium.Ellipsoid.WGS84;
    var scene = new Cesium.Scene(canvas);
    var primitives = scene.getPrimitives();

    // Bing Maps
    var bing = new Cesium.BingMapsImageryProvider({
        server : 'dev.virtualearth.net',
        mapStyle : Cesium.BingMapsStyle.AERIAL,
        // Some versions of Safari support WebGL, but don't correctly implement
        // cross-origin image loading, so we need to load Bing imagery using a proxy.
        proxy : Cesium.FeatureDetection.supportsCrossOriginImagery() ? undefined : new Cesium.DefaultProxy('/proxy/')
    });

    var cb = new Cesium.CentralBody(ellipsoid);
    cb.getImageryLayers().addImageryProvider(bing);
    cb.nightImageSource = '../../../Images/land_ocean_ice_lights_2048.jpg';
    cb.specularMapSource = '../../../Images/earthspec1k.jpg';
    if (scene.getContext().getMaximumTextureSize() > 2048) {
        cb.cloudsMapSource = '../../../Images/earthcloudmaptrans.jpg';
        cb.bumpMapSource = '../../../Images/earthbump1k.jpg';
    }
    cb.showSkyAtmosphere = true;
    cb.showGroundAtmosphere = true;
    primitives.setCentralBody(cb);
    
    scene.getCamera().getControllers().addCentralBody();

    var transitioner = new Cesium.SceneTransitioner(scene, ellipsoid);

    ///////////////////////////////////////////////////////////////////////////
    // INSERT CODE HERE to create graphics primitives in the scene.

    ///////////////////////////////////////////////////////////////////////////

    scene.setAnimation(function() {
        scene.setSunPosition(Cesium.computeSunPosition(new Cesium.JulianDate()));

        // INSERT CODE HERE to update primitives based on changes to animation time, camera parameters, etc.
    });

    function tick() {
        scene.render();
        Cesium.requestAnimationFrame(tick);
    }
    tick();

    ///////////////////////////////////////////////////////////////////////////
    // Example mouse & keyboard handlers

    var handler = new Cesium.EventHandler(canvas);

    handler.setMouseAction(function(movement) {
        // INSERT CODE HERE: Handler for left-click
        // ...
    }, Cesium.MouseEventType.LEFT_CLICK);

    handler.setMouseAction(function (movement) {
        // INSERT CODE HERE: Handler for mouse move
        // Use movement.startPosition, movement.endPosition
        // ...
    }, Cesium.MouseEventType.MOVE);

    // To use this in Sandcastle, you must set focus manually,
    // or click on a toolbar inside the iframe.
    function keydownHandler(e) {
        switch (e.keyCode) {
        case '3'.charCodeAt(0):  // '3' -> 3D globe
            cb.showSkyAtmosphere = true;
            cb.showGroundAtmosphere = true;
            transitioner.morphTo3D();
            break;
        case '2'.charCodeAt(0):  // '2' -> Columbus View
            cb.showSkyAtmosphere = false;
            cb.showGroundAtmosphere = false;
            transitioner.morphToColumbusView();
            break;
        case '1'.charCodeAt(0):  // '1' -> 2D map
            cb.showSkyAtmosphere = false;
            cb.showGroundAtmosphere = false;
            transitioner.morphTo2D();
            break;
        default:
            break;
        }
    }
    document.addEventListener('keydown', keydownHandler, false);

    // Prevent right-click from opening a context menu.
    canvas.oncontextmenu = function() {
        return false;
    };

    ///////////////////////////////////////////////////////////////////////////
    // Example resize handler

    var onResize = function() {
        var width = canvas.clientWidth;
        var height = canvas.clientHeight;

        if (canvas.width === width && canvas.height === height) {
            return;
        }

        canvas.width = width;
        canvas.height = height;
        scene.getCamera().frustum.aspectRatio = width / height;
    };
    window.addEventListener('resize', onResize, false);
    onResize();
    
    document.getElementById("toolbar").innerHTML = '';
});
</script>
</body>
</html><|MERGE_RESOLUTION|>--- conflicted
+++ resolved
@@ -10,25 +10,7 @@
     <script type="text/javascript" src="../../../ThirdParty/requirejs-1.0.8/require.js"></script>
     <script type="text/javascript">
     require({
-<<<<<<< HEAD
-        baseUrl : '../../..',
-        packages: [
-            { name: 'dojo', location: 'ThirdParty/dojo-release-1.7.2-src/dojo' },
-            { name: 'dijit', location: 'ThirdParty/dojo-release-1.7.2-src/dijit' },
-            { name: 'dojox', location: 'ThirdParty/dojo-release-1.7.2-src/dojox' },
-            { name: 'Source', location: 'Source' },
-            { name: 'Core', location: 'Source/Core' },
-            { name: 'DynamicScene', location: 'Source/DynamicScene' },
-            { name: 'Renderer', location: 'Source/Renderer' },
-            { name: 'Scene', location: 'Source/Scene' },
-            { name: 'Shaders', location: 'Source/Shaders' },
-            { name: 'ThirdParty', location: 'Source/ThirdParty' },
-            { name: 'Widgets', location: 'Source/Widgets' },
-            { name: 'Workers', location: 'Source/Workers' }
-        ]
-=======
         baseUrl : '../../../Source'
->>>>>>> d69fe79f
     });
     </script>
 </head>
